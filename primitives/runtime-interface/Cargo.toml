--- conflicted
+++ resolved
@@ -21,11 +21,7 @@
 sp-externalities = { version = "0.9.0", optional = true, path = "../externalities" }
 codec = { package = "parity-scale-codec", version = "2.0.0", default-features = false }
 static_assertions = "1.0.0"
-<<<<<<< HEAD
-primitive-types = { version = "0.10.1", default-features = false }
-=======
 primitive-types = { version = "0.10.0", default-features = false }
->>>>>>> 8c868a26
 sp-storage = { version = "3.0.0", default-features = false, path = "../storage" }
 impl-trait-for-tuples = "0.2.1"
 
