--- conflicted
+++ resolved
@@ -14,20 +14,12 @@
 
 [dependencies]
 codec = { package = "parity-scale-codec", version = "2.0.0", default-features = false, features = ["derive"] }
-<<<<<<< HEAD
 scale-info = { version = "0.9.0", default-features = false, features = ["derive"] }
-sp-api = { version = "3.0.0", default-features = false, path = "../api" }
-sp-core = { version = "3.0.0", default-features = false, path = "../core" }
-sp-std = { version = "3.0.0", default-features = false, path = "../std" }
-sp-staking = { version = "3.0.0", default-features = false, path = "../staking" }
-sp-runtime = { version = "3.0.0", optional = true, path = "../runtime" }
-=======
 sp-api = { version = "4.0.0-dev", default-features = false, path = "../api" }
 sp-core = { version = "4.0.0-dev", default-features = false, path = "../core" }
 sp-std = { version = "4.0.0-dev", default-features = false, path = "../std" }
 sp-staking = { version = "4.0.0-dev", default-features = false, path = "../staking" }
 sp-runtime = { version = "4.0.0-dev", optional = true, path = "../runtime" }
->>>>>>> 6be513d6
 
 [features]
 default = [ "std" ]
