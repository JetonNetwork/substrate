// This file is part of Substrate.

// Copyright (C) 2017-2021 Parity Technologies (UK) Ltd.
// SPDX-License-Identifier: Apache-2.0

// Licensed under the Apache License, Version 2.0 (the "License");
// you may not use this file except in compliance with the License.
// You may obtain a copy of the License at
//
// 	http://www.apache.org/licenses/LICENSE-2.0
//
// Unless required by applicable law or agreed to in writing, software
// distributed under the License is distributed on an "AS IS" BASIS,
// WITHOUT WARRANTIES OR CONDITIONS OF ANY KIND, either express or implied.
// See the License for the specific language governing permissions and
// limitations under the License.

// tag::description[]
//! Simple sr25519 (Schnorr-Ristretto) API.
//!
//! Note: `CHAIN_CODE_LENGTH` must be equal to `crate::crypto::JUNCTION_ID_LEN`
//! for this to work.
// end::description[]
#[cfg(feature = "full_crypto")]
use sp_std::vec::Vec;
#[cfg(feature = "full_crypto")]
use schnorrkel::{signing_context, ExpansionMode, Keypair, SecretKey, MiniSecretKey, PublicKey,
	derive::{Derivation, ChainCode, CHAIN_CODE_LENGTH}
};
#[cfg(feature = "std")]
use std::convert::TryFrom;
#[cfg(feature = "std")]
use substrate_bip39::mini_secret_from_entropy;
#[cfg(feature = "std")]
use bip39::{Mnemonic, Language, MnemonicType};
#[cfg(feature = "full_crypto")]
use crate::crypto::{
	Pair as TraitPair, DeriveJunction, Infallible, SecretStringError
};
#[cfg(feature = "std")]
use crate::crypto::Ss58Codec;

use crate::crypto::{Public as TraitPublic, CryptoTypePublicPair, UncheckedFrom, CryptoType, Derive, CryptoTypeId};
use crate::hash::{H256, H512};
<<<<<<< HEAD
use codec::{Encode, Decode};
use scale_info::TypeInfo;
=======
use codec::{Encode, Decode, MaxEncodedLen};
>>>>>>> 8c868a26
use sp_std::ops::Deref;

#[cfg(feature = "std")]
use serde::{de, Deserialize, Deserializer, Serialize, Serializer};
#[cfg(feature = "full_crypto")]
use schnorrkel::keys::{MINI_SECRET_KEY_LENGTH, SECRET_KEY_LENGTH};
use sp_runtime_interface::pass_by::PassByInner;

// signing context
#[cfg(feature = "full_crypto")]
const SIGNING_CTX: &[u8] = b"substrate";

/// An identifier used to match public keys against sr25519 keys
pub const CRYPTO_ID: CryptoTypeId = CryptoTypeId(*b"sr25");

/// An Schnorrkel/Ristretto x25519 ("sr25519") public key.
#[cfg_attr(feature = "full_crypto", derive(Hash))]
#[derive(
	PartialEq, Eq, PartialOrd, Ord, Clone, Copy, Encode, Decode, Default, PassByInner,
<<<<<<< HEAD
	max_encoded_len::MaxEncodedLen, TypeInfo,
=======
	MaxEncodedLen,
>>>>>>> 8c868a26
)]
pub struct Public(pub [u8; 32]);

/// An Schnorrkel/Ristretto x25519 ("sr25519") key pair.
#[cfg(feature = "full_crypto")]
pub struct Pair(Keypair);

#[cfg(feature = "full_crypto")]
impl Clone for Pair {
	fn clone(&self) -> Self {
		Pair(schnorrkel::Keypair {
			public: self.0.public,
			secret: schnorrkel::SecretKey::from_bytes(&self.0.secret.to_bytes()[..])
				.expect("key is always the correct size; qed")
		})
	}
}

impl AsRef<[u8; 32]> for Public {
	fn as_ref(&self) -> &[u8; 32] {
		&self.0
	}
}

impl AsRef<[u8]> for Public {
	fn as_ref(&self) -> &[u8] {
		&self.0[..]
	}
}

impl AsMut<[u8]> for Public {
	fn as_mut(&mut self) -> &mut [u8] {
		&mut self.0[..]
	}
}

impl Deref for Public {
	type Target = [u8];

	fn deref(&self) -> &Self::Target {
		&self.0
	}
}

impl From<Public> for [u8; 32] {
	fn from(x: Public) -> [u8; 32] {
		x.0
	}
}

impl From<Public> for H256 {
	fn from(x: Public) -> H256 {
		x.0.into()
	}
}

#[cfg(feature = "std")]
impl std::str::FromStr for Public {
	type Err = crate::crypto::PublicError;

	fn from_str(s: &str) -> Result<Self, Self::Err> {
		Self::from_ss58check(s)
	}
}

impl sp_std::convert::TryFrom<&[u8]> for Public {
	type Error = ();

	fn try_from(data: &[u8]) -> Result<Self, Self::Error> {
		if data.len() == 32 {
			let mut inner = [0u8; 32];
			inner.copy_from_slice(data);
			Ok(Public(inner))
		} else {
			Err(())
		}
	}
}

impl UncheckedFrom<[u8; 32]> for Public {
	fn unchecked_from(x: [u8; 32]) -> Self {
		Public::from_raw(x)
	}
}

impl UncheckedFrom<H256> for Public {
	fn unchecked_from(x: H256) -> Self {
		Public::from_h256(x)
	}
}

#[cfg(feature = "std")]
impl std::fmt::Display for Public {
	fn fmt(&self, f: &mut std::fmt::Formatter) -> std::fmt::Result {
		write!(f, "{}", self.to_ss58check())
	}
}

impl sp_std::fmt::Debug for Public {
	#[cfg(feature = "std")]
	fn fmt(&self, f: &mut sp_std::fmt::Formatter) -> sp_std::fmt::Result {
		let s = self.to_ss58check();
		write!(f, "{} ({}...)", crate::hexdisplay::HexDisplay::from(&self.0), &s[0..8])
	}

	#[cfg(not(feature = "std"))]
	fn fmt(&self, _: &mut sp_std::fmt::Formatter) -> sp_std::fmt::Result {
		Ok(())
	}
}

#[cfg(feature = "std")]
impl Serialize for Public {
	fn serialize<S>(&self, serializer: S) -> Result<S::Ok, S::Error> where S: Serializer {
		serializer.serialize_str(&self.to_ss58check())
	}
}

#[cfg(feature = "std")]
impl<'de> Deserialize<'de> for Public {
	fn deserialize<D>(deserializer: D) -> Result<Self, D::Error> where D: Deserializer<'de> {
		Public::from_ss58check(&String::deserialize(deserializer)?)
			.map_err(|e| de::Error::custom(format!("{:?}", e)))
	}
}

/// An Schnorrkel/Ristretto x25519 ("sr25519") signature.
///
/// Instead of importing it for the local module, alias it to be available as a public type
#[derive(Encode, Decode, PassByInner, TypeInfo)]
pub struct Signature(pub [u8; 64]);

impl sp_std::convert::TryFrom<&[u8]> for Signature {
	type Error = ();

	fn try_from(data: &[u8]) -> Result<Self, Self::Error> {
		if data.len() == 64 {
			let mut inner = [0u8; 64];
			inner.copy_from_slice(data);
			Ok(Signature(inner))
		} else {
			Err(())
		}
	}
}

#[cfg(feature = "std")]
impl Serialize for Signature {
	fn serialize<S>(&self, serializer: S) -> Result<S::Ok, S::Error> where S: Serializer {
		serializer.serialize_str(&hex::encode(self))
	}
}

#[cfg(feature = "std")]
impl<'de> Deserialize<'de> for Signature {
	fn deserialize<D>(deserializer: D) -> Result<Self, D::Error> where D: Deserializer<'de> {
		let signature_hex = hex::decode(&String::deserialize(deserializer)?)
			.map_err(|e| de::Error::custom(format!("{:?}", e)))?;
		Signature::try_from(signature_hex.as_ref())
			.map_err(|e| de::Error::custom(format!("{:?}", e)))
	}
}

impl Clone for Signature {
	fn clone(&self) -> Self {
		let mut r = [0u8; 64];
		r.copy_from_slice(&self.0[..]);
		Signature(r)
	}
}

impl Default for Signature {
	fn default() -> Self {
		Signature([0u8; 64])
	}
}

impl PartialEq for Signature {
	fn eq(&self, b: &Self) -> bool {
		self.0[..] == b.0[..]
	}
}

impl Eq for Signature {}

impl From<Signature> for [u8; 64] {
	fn from(v: Signature) -> [u8; 64] {
		v.0
	}
}

impl From<Signature> for H512 {
	fn from(v: Signature) -> H512 {
		H512::from(v.0)
	}
}

impl AsRef<[u8; 64]> for Signature {
	fn as_ref(&self) -> &[u8; 64] {
		&self.0
	}
}

impl AsRef<[u8]> for Signature {
	fn as_ref(&self) -> &[u8] {
		&self.0[..]
	}
}

impl AsMut<[u8]> for Signature {
	fn as_mut(&mut self) -> &mut [u8] {
		&mut self.0[..]
	}
}

#[cfg(feature = "full_crypto")]
impl From<schnorrkel::Signature> for Signature {
	fn from(s: schnorrkel::Signature) -> Signature {
		Signature(s.to_bytes())
	}
}

impl sp_std::fmt::Debug for Signature {
	#[cfg(feature = "std")]
	fn fmt(&self, f: &mut sp_std::fmt::Formatter) -> sp_std::fmt::Result {
		write!(f, "{}", crate::hexdisplay::HexDisplay::from(&self.0))
	}

	#[cfg(not(feature = "std"))]
	fn fmt(&self, _: &mut sp_std::fmt::Formatter) -> sp_std::fmt::Result {
		Ok(())
	}
}

#[cfg(feature = "full_crypto")]
impl sp_std::hash::Hash for Signature {
	fn hash<H: sp_std::hash::Hasher>(&self, state: &mut H) {
		sp_std::hash::Hash::hash(&self.0[..], state);
	}
}

/// A localized signature also contains sender information.
/// NOTE: Encode and Decode traits are supported in ed25519 but not possible for now here.
#[cfg(feature = "std")]
#[derive(PartialEq, Eq, Clone, Debug)]
pub struct LocalizedSignature {
	/// The signer of the signature.
	pub signer: Public,
	/// The signature itself.
	pub signature: Signature,
}

impl Signature {
	/// A new instance from the given 64-byte `data`.
	///
	/// NOTE: No checking goes on to ensure this is a real signature. Only use
	/// it if you are certain that the array actually is a signature, or if you
	/// immediately verify the signature.  All functions that verify signatures
	/// will fail if the `Signature` is not actually a valid signature.
	pub fn from_raw(data: [u8; 64]) -> Signature {
		Signature(data)
	}

	/// A new instance from the given slice that should be 64 bytes long.
	///
	/// NOTE: No checking goes on to ensure this is a real signature. Only use it if
	/// you are certain that the array actually is a signature. GIGO!
	pub fn from_slice(data: &[u8]) -> Self {
		let mut r = [0u8; 64];
		r.copy_from_slice(data);
		Signature(r)
	}

	/// A new instance from an H512.
	///
	/// NOTE: No checking goes on to ensure this is a real signature. Only use it if
	/// you are certain that the array actually is a signature. GIGO!
	pub fn from_h512(v: H512) -> Signature {
		Signature(v.into())
	}
}

impl Derive for Public {
	/// Derive a child key from a series of given junctions.
	///
	/// `None` if there are any hard junctions in there.
	#[cfg(feature = "std")]
	fn derive<Iter: Iterator<Item=DeriveJunction>>(&self, path: Iter) -> Option<Public> {
		let mut acc = PublicKey::from_bytes(self.as_ref()).ok()?;
		for j in path {
			match j {
				DeriveJunction::Soft(cc) => acc = acc.derived_key_simple(ChainCode(cc), &[]).0,
				DeriveJunction::Hard(_cc) => return None,
			}
		}
		Some(Self(acc.to_bytes()))
	}
}

impl Public {
	/// A new instance from the given 32-byte `data`.
	///
	/// NOTE: No checking goes on to ensure this is a real public key. Only use it if
	/// you are certain that the array actually is a pubkey. GIGO!
	pub fn from_raw(data: [u8; 32]) -> Self {
		Public(data)
	}

	/// A new instance from an H256.
	///
	/// NOTE: No checking goes on to ensure this is a real public key. Only use it if
	/// you are certain that the array actually is a pubkey. GIGO!
	pub fn from_h256(x: H256) -> Self {
		Public(x.into())
	}

	/// Return a slice filled with raw data.
	pub fn as_array_ref(&self) -> &[u8; 32] {
		self.as_ref()
	}
}

impl TraitPublic for Public {
	/// A new instance from the given slice that should be 32 bytes long.
	///
	/// NOTE: No checking goes on to ensure this is a real public key. Only use it if
	/// you are certain that the array actually is a pubkey. GIGO!
	fn from_slice(data: &[u8]) -> Self {
		let mut r = [0u8; 32];
		r.copy_from_slice(data);
		Public(r)
	}

	fn to_public_crypto_pair(&self) -> CryptoTypePublicPair {
		CryptoTypePublicPair(CRYPTO_ID, self.to_raw_vec())
	}
}

impl From<Public> for CryptoTypePublicPair {
	fn from(key: Public) -> Self {
		(&key).into()
	}
}

impl From<&Public> for CryptoTypePublicPair {
	fn from(key: &Public) -> Self {
		CryptoTypePublicPair(CRYPTO_ID, key.to_raw_vec())
	}
}

#[cfg(feature = "std")]
impl From<MiniSecretKey> for Pair {
	fn from(sec: MiniSecretKey) -> Pair {
		Pair(sec.expand_to_keypair(ExpansionMode::Ed25519))
	}
}

#[cfg(feature = "std")]
impl From<SecretKey> for Pair {
	fn from(sec: SecretKey) -> Pair {
		Pair(Keypair::from(sec))
	}
}

#[cfg(feature = "full_crypto")]
impl From<schnorrkel::Keypair> for Pair {
	fn from(p: schnorrkel::Keypair) -> Pair {
		Pair(p)
	}
}

#[cfg(feature = "full_crypto")]
impl From<Pair> for schnorrkel::Keypair {
	fn from(p: Pair) -> schnorrkel::Keypair {
		p.0
	}
}

#[cfg(feature = "full_crypto")]
impl AsRef<schnorrkel::Keypair> for Pair {
	fn as_ref(&self) -> &schnorrkel::Keypair {
		&self.0
	}
}

/// Derive a single hard junction.
#[cfg(feature = "full_crypto")]
fn derive_hard_junction(secret: &SecretKey, cc: &[u8; CHAIN_CODE_LENGTH]) -> MiniSecretKey {
	secret.hard_derive_mini_secret_key(Some(ChainCode(*cc)), b"").0
}

/// The raw secret seed, which can be used to recreate the `Pair`.
#[cfg(feature = "full_crypto")]
type Seed = [u8; MINI_SECRET_KEY_LENGTH];

#[cfg(feature = "full_crypto")]
impl TraitPair for Pair {
	type Public = Public;
	type Seed = Seed;
	type Signature = Signature;
	type DeriveError = Infallible;

	/// Make a new key pair from raw secret seed material.
	///
	/// This is generated using schnorrkel's Mini-Secret-Keys.
	///
	/// A MiniSecretKey is literally what Ed25519 calls a SecretKey, which is just 32 random bytes.
	fn from_seed(seed: &Seed) -> Pair {
		Self::from_seed_slice(&seed[..])
			.expect("32 bytes can always build a key; qed")
	}

	/// Get the public key.
	fn public(&self) -> Public {
		let mut pk = [0u8; 32];
		pk.copy_from_slice(&self.0.public.to_bytes());
		Public(pk)
	}

	/// Make a new key pair from secret seed material. The slice must be 32 bytes long or it
	/// will return `None`.
	///
	/// You should never need to use this; generate(), generate_with_phrase(), from_phrase()
	fn from_seed_slice(seed: &[u8]) -> Result<Pair, SecretStringError> {
		match seed.len() {
			MINI_SECRET_KEY_LENGTH => {
				Ok(Pair(
					MiniSecretKey::from_bytes(seed)
						.map_err(|_| SecretStringError::InvalidSeed)?
						.expand_to_keypair(ExpansionMode::Ed25519)
				))
			}
			SECRET_KEY_LENGTH => {
				Ok(Pair(
					SecretKey::from_bytes(seed)
						.map_err(|_| SecretStringError::InvalidSeed)?
						.to_keypair()
				))
			}
			_ => Err(SecretStringError::InvalidSeedLength)
		}
	}
	#[cfg(feature = "std")]
	fn generate_with_phrase(password: Option<&str>) -> (Pair, String, Seed) {
		let mnemonic = Mnemonic::new(MnemonicType::Words12, Language::English);
		let phrase = mnemonic.phrase();
		let (pair, seed) = Self::from_phrase(phrase, password)
			.expect("All phrases generated by Mnemonic are valid; qed");
		(
			pair,
			phrase.to_owned(),
			seed,
		)
	}
	#[cfg(feature = "std")]
	fn from_phrase(phrase: &str, password: Option<&str>) -> Result<(Pair, Seed), SecretStringError> {
		Mnemonic::from_phrase(phrase, Language::English)
			.map_err(|_| SecretStringError::InvalidPhrase)
			.map(|m| Self::from_entropy(m.entropy(), password))
	}

	fn derive<Iter: Iterator<Item=DeriveJunction>>(&self,
		path: Iter,
		seed: Option<Seed>,
	) -> Result<(Pair, Option<Seed>), Self::DeriveError> {
		let seed = if let Some(s) = seed {
			if let Ok(msk) = MiniSecretKey::from_bytes(&s) {
				if msk.expand(ExpansionMode::Ed25519) == self.0.secret {
					Some(msk)
				} else { None }
			} else { None }
		} else { None };
		let init = self.0.secret.clone();
		let (result, seed) = path.fold((init, seed), |(acc, acc_seed), j| match (j, acc_seed) {
			(DeriveJunction::Soft(cc), _) =>
				(acc.derived_key_simple(ChainCode(cc), &[]).0, None),
			(DeriveJunction::Hard(cc), maybe_seed) => {
				let seed = derive_hard_junction(&acc, &cc);
				(seed.expand(ExpansionMode::Ed25519), maybe_seed.map(|_| seed))
			}
		});
		Ok((Self(result.into()), seed.map(|s| MiniSecretKey::to_bytes(&s))))
	}

	fn sign(&self, message: &[u8]) -> Signature {
		let context = signing_context(SIGNING_CTX);
		self.0.sign(context.bytes(message)).into()
	}

	fn verify<M: AsRef<[u8]>>(sig: &Self::Signature, message: M, pubkey: &Self::Public) -> bool {
		Self::verify_weak(&sig.0[..], message, pubkey)
	}

	fn verify_weak<P: AsRef<[u8]>, M: AsRef<[u8]>>(sig: &[u8], message: M, pubkey: P) -> bool {
		let signature = match schnorrkel::Signature::from_bytes(sig) {
			Ok(signature) => signature,
			Err(_) => return false,
		};

		let pub_key = match PublicKey::from_bytes(pubkey.as_ref()) {
			Ok(pub_key) => pub_key,
			Err(_) => return false,
		};

		pub_key.verify_simple(SIGNING_CTX, message.as_ref(), &signature).is_ok()
	}

	fn to_raw_vec(&self) -> Vec<u8> {
		self.0.secret.to_bytes().to_vec()
	}
}

#[cfg(feature = "std")]
impl Pair {
	/// Make a new key pair from binary data derived from a valid seed phrase.
	///
	/// This uses a key derivation function to convert the entropy into a seed, then returns
	/// the pair generated from it.
	pub fn from_entropy(entropy: &[u8], password: Option<&str>) -> (Pair, Seed) {
		let mini_key: MiniSecretKey = mini_secret_from_entropy(entropy, password.unwrap_or(""))
			.expect("32 bytes can always build a key; qed");

		let kp = mini_key.expand_to_keypair(ExpansionMode::Ed25519);
		(Pair(kp), mini_key.to_bytes())
	}

	/// Verify a signature on a message. Returns `true` if the signature is good.
	/// Supports old 0.1.1 deprecated signatures and should be used only for backward
	/// compatibility.
	pub fn verify_deprecated<M: AsRef<[u8]>>(sig: &Signature, message: M, pubkey: &Public) -> bool {
		// Match both schnorrkel 0.1.1 and 0.8.0+ signatures, supporting both wallets
		// that have not been upgraded and those that have.
		match PublicKey::from_bytes(pubkey.as_ref()) {
			Ok(pk) => pk.verify_simple_preaudit_deprecated(
				SIGNING_CTX, message.as_ref(), &sig.0[..],
			).is_ok(),
			Err(_) => false,
		}
	}
}

impl CryptoType for Public {
	#[cfg(feature = "full_crypto")]
	type Pair = Pair;
}

impl CryptoType for Signature {
	#[cfg(feature = "full_crypto")]
	type Pair = Pair;
}

#[cfg(feature = "full_crypto")]
impl CryptoType for Pair {
	type Pair = Pair;
}

/// Batch verification.
///
/// `messages`, `signatures` and `pub_keys` should all have equal length.
///
/// Returns `true` if all signatures are correct, `false` otherwise.
#[cfg(feature = "std")]
pub fn verify_batch(
	messages: Vec<&[u8]>,
	signatures: Vec<&Signature>,
	pub_keys: Vec<&Public>,
) -> bool {
	let mut sr_pub_keys = Vec::with_capacity(pub_keys.len());
	for pub_key in pub_keys {
		match schnorrkel::PublicKey::from_bytes(pub_key.as_ref()) {
			Ok(pk) => sr_pub_keys.push(pk),
			Err(_) => return false,
		};
	}

	let mut sr_signatures = Vec::with_capacity(signatures.len());
	for signature in signatures {
		match schnorrkel::Signature::from_bytes(signature.as_ref()) {
			Ok(s) => sr_signatures.push(s),
			Err(_) => return false
		};
	}

	let mut messages: Vec<merlin::Transcript> = messages.into_iter().map(
		|msg| signing_context(SIGNING_CTX).bytes(msg)
	).collect();

	schnorrkel::verify_batch(
		&mut messages,
		&sr_signatures,
		&sr_pub_keys,
		true,
	).is_ok()
}

#[cfg(test)]
mod compatibility_test {
	use super::*;
	use crate::crypto::DEV_PHRASE;
	use hex_literal::hex;

	// NOTE: tests to ensure addresses that are created with the `0.1.x` version (pre-audit) are
	// still functional.

	#[test]
	fn derive_soft_known_pair_should_work() {
		let pair = Pair::from_string(&format!("{}/Alice", DEV_PHRASE), None).unwrap();
		// known address of DEV_PHRASE with 1.1
		let known = hex!("d6c71059dbbe9ad2b0ed3f289738b800836eb425544ce694825285b958ca755e");
		assert_eq!(pair.public().to_raw_vec(), known);
	}

	#[test]
	fn derive_hard_known_pair_should_work() {
		let pair = Pair::from_string(&format!("{}//Alice", DEV_PHRASE), None).unwrap();
		// known address of DEV_PHRASE with 1.1
		let known = hex!("d43593c715fdd31c61141abd04a99fd6822c8558854ccde39a5684e7a56da27d");
		assert_eq!(pair.public().to_raw_vec(), known);
	}

	#[test]
	fn verify_known_old_message_should_work() {
		let public = Public::from_raw(hex!("b4bfa1f7a5166695eb75299fd1c4c03ea212871c342f2c5dfea0902b2c246918"));
		// signature generated by the 1.1 version with the same ^^ public key.
		let signature = Signature::from_raw(hex!(
			"5a9755f069939f45d96aaf125cf5ce7ba1db998686f87f2fb3cbdea922078741a73891ba265f70c31436e18a9acd14d189d73c12317ab6c313285cd938453202"
		));
		let message = b"Verifying that I am the owner of 5G9hQLdsKQswNPgB499DeA5PkFBbgkLPJWkkS6FAM6xGQ8xD. Hash: 221455a3\n";
		assert!(Pair::verify_deprecated(&signature, &message[..], &public));
		assert!(!Pair::verify(&signature, &message[..], &public));
	}
}

#[cfg(test)]
mod test {
	use super::*;
	use crate::crypto::{Ss58Codec, DEV_PHRASE, DEV_ADDRESS};
	use hex_literal::hex;
	use serde_json;

	#[test]
	fn default_phrase_should_be_used() {
		assert_eq!(
			Pair::from_string("//Alice///password", None).unwrap().public(),
			Pair::from_string(&format!("{}//Alice", DEV_PHRASE), Some("password")).unwrap().public(),
		);
		assert_eq!(
			Pair::from_string(&format!("{}/Alice", DEV_PHRASE), None).as_ref().map(Pair::public),
			Pair::from_string("/Alice", None).as_ref().map(Pair::public)
		);
	}

	#[test]
	fn default_address_should_be_used() {
		assert_eq!(
			Public::from_string(&format!("{}/Alice", DEV_ADDRESS)),
			Public::from_string("/Alice")
		);
	}

	#[test]
	fn default_phrase_should_correspond_to_default_address() {
		assert_eq!(
			Pair::from_string(&format!("{}/Alice", DEV_PHRASE), None).unwrap().public(),
			Public::from_string(&format!("{}/Alice", DEV_ADDRESS)).unwrap(),
		);
		assert_eq!(
			Pair::from_string("/Alice", None).unwrap().public(),
			Public::from_string("/Alice").unwrap()
		);
	}

	#[test]
	fn derive_soft_should_work() {
		let pair = Pair::from_seed(&hex!(
			"9d61b19deffd5a60ba844af492ec2cc44449c5697b326919703bac031cae7f60"
		));
		let derive_1 = pair.derive(Some(DeriveJunction::soft(1)).into_iter(), None).unwrap().0;
		let derive_1b = pair.derive(Some(DeriveJunction::soft(1)).into_iter(), None).unwrap().0;
		let derive_2 = pair.derive(Some(DeriveJunction::soft(2)).into_iter(), None).unwrap().0;
		assert_eq!(derive_1.public(), derive_1b.public());
		assert_ne!(derive_1.public(), derive_2.public());
	}

	#[test]
	fn derive_hard_should_work() {
		let pair = Pair::from_seed(&hex!(
			"9d61b19deffd5a60ba844af492ec2cc44449c5697b326919703bac031cae7f60"
		));
		let derive_1 = pair.derive(Some(DeriveJunction::hard(1)).into_iter(), None).unwrap().0;
		let derive_1b = pair.derive(Some(DeriveJunction::hard(1)).into_iter(), None).unwrap().0;
		let derive_2 = pair.derive(Some(DeriveJunction::hard(2)).into_iter(), None).unwrap().0;
		assert_eq!(derive_1.public(), derive_1b.public());
		assert_ne!(derive_1.public(), derive_2.public());
	}

	#[test]
	fn derive_soft_public_should_work() {
		let pair = Pair::from_seed(&hex!(
			"9d61b19deffd5a60ba844af492ec2cc44449c5697b326919703bac031cae7f60"
		));
		let path = Some(DeriveJunction::soft(1));
		let pair_1 = pair.derive(path.into_iter(), None).unwrap().0;
		let public_1 = pair.public().derive(path.into_iter()).unwrap();
		assert_eq!(pair_1.public(), public_1);
	}

	#[test]
	fn derive_hard_public_should_fail() {
		let pair = Pair::from_seed(&hex!(
			"9d61b19deffd5a60ba844af492ec2cc44449c5697b326919703bac031cae7f60"
		));
		let path = Some(DeriveJunction::hard(1));
		assert!(pair.public().derive(path.into_iter()).is_none());
	}

	#[test]
	fn sr_test_vector_should_work() {
		let pair = Pair::from_seed(&hex!(
			"9d61b19deffd5a60ba844af492ec2cc44449c5697b326919703bac031cae7f60"
		));
		let public = pair.public();
		assert_eq!(
			public,
			Public::from_raw(hex!(
				"44a996beb1eef7bdcab976ab6d2ca26104834164ecf28fb375600576fcc6eb0f"
			))
		);
		let message = b"";
		let signature = pair.sign(message);
		assert!(Pair::verify(&signature, &message[..], &public));
	}

	#[test]
	fn generated_pair_should_work() {
		let (pair, _) = Pair::generate();
		let public = pair.public();
		let message = b"Something important";
		let signature = pair.sign(&message[..]);
		assert!(Pair::verify(&signature, &message[..], &public));
	}

	#[test]
	fn messed_signature_should_not_work() {
		let (pair, _) = Pair::generate();
		let public = pair.public();
		let message = b"Signed payload";
		let Signature(mut bytes) = pair.sign(&message[..]);
		bytes[0] = !bytes[0];
		bytes[2] = !bytes[2];
		let signature = Signature(bytes);
		assert!(!Pair::verify(&signature, &message[..], &public));
	}

	#[test]
	fn messed_message_should_not_work() {
		let (pair, _) = Pair::generate();
		let public = pair.public();
		let message = b"Something important";
		let signature = pair.sign(&message[..]);
		assert!(!Pair::verify(&signature, &b"Something unimportant", &public));
	}

	#[test]
	fn seeded_pair_should_work() {
		let pair = Pair::from_seed(b"12345678901234567890123456789012");
		let public = pair.public();
		assert_eq!(
			public,
			Public::from_raw(hex!(
				"741c08a06f41c596608f6774259bd9043304adfa5d3eea62760bd9be97634d63"
			))
		);
		let message = hex!("2f8c6129d816cf51c374bc7f08c3e63ed156cf78aefb4a6550d97b87997977ee00000000000000000200d75a980182b10ab7d54bfed3c964073a0ee172f3daa62325af021a68f707511a4500000000000000");
		let signature = pair.sign(&message[..]);
		assert!(Pair::verify(&signature, &message[..], &public));
	}

	#[test]
	fn ss58check_roundtrip_works() {
		let (pair, _) = Pair::generate();
		let public = pair.public();
		let s = public.to_ss58check();
		println!("Correct: {}", s);
		let cmp = Public::from_ss58check(&s).unwrap();
		assert_eq!(cmp, public);
	}

	#[test]
	fn verify_from_old_wasm_works() {
		// The values in this test case are compared to the output of `node-test.js` in schnorrkel-js.
		//
		// This is to make sure that the wasm library is compatible.
		let pk = Pair::from_seed(
			&hex!("0000000000000000000000000000000000000000000000000000000000000000")
		);
		let public = pk.public();
		let js_signature = Signature::from_raw(hex!(
			"28a854d54903e056f89581c691c1f7d2ff39f8f896c9e9c22475e60902cc2b3547199e0e91fa32902028f2ca2355e8cdd16cfe19ba5e8b658c94aa80f3b81a00"
		));
		assert!(Pair::verify_deprecated(&js_signature, b"SUBSTRATE", &public));
		assert!(!Pair::verify(&js_signature, b"SUBSTRATE", &public));
	}

	#[test]
	fn signature_serialization_works() {
		let pair = Pair::from_seed(b"12345678901234567890123456789012");
		let message = b"Something important";
		let signature = pair.sign(&message[..]);
		let serialized_signature = serde_json::to_string(&signature).unwrap();
		// Signature is 64 bytes, so 128 chars + 2 quote chars
		assert_eq!(serialized_signature.len(), 130);
		let signature = serde_json::from_str(&serialized_signature).unwrap();
		assert!(Pair::verify(&signature, &message[..], &pair.public()));
	}

	#[test]
	fn signature_serialization_doesnt_panic() {
		fn deserialize_signature(text: &str) -> Result<Signature, serde_json::error::Error> {
			serde_json::from_str(text)
		}
		assert!(deserialize_signature("Not valid json.").is_err());
		assert!(deserialize_signature("\"Not an actual signature.\"").is_err());
		// Poorly-sized
		assert!(deserialize_signature("\"abc123\"").is_err());
	}
}<|MERGE_RESOLUTION|>--- conflicted
+++ resolved
@@ -42,12 +42,8 @@
 
 use crate::crypto::{Public as TraitPublic, CryptoTypePublicPair, UncheckedFrom, CryptoType, Derive, CryptoTypeId};
 use crate::hash::{H256, H512};
-<<<<<<< HEAD
-use codec::{Encode, Decode};
+use codec::{Encode, Decode, MaxEncodedLen};
 use scale_info::TypeInfo;
-=======
-use codec::{Encode, Decode, MaxEncodedLen};
->>>>>>> 8c868a26
 use sp_std::ops::Deref;
 
 #[cfg(feature = "std")]
@@ -67,11 +63,7 @@
 #[cfg_attr(feature = "full_crypto", derive(Hash))]
 #[derive(
 	PartialEq, Eq, PartialOrd, Ord, Clone, Copy, Encode, Decode, Default, PassByInner,
-<<<<<<< HEAD
-	max_encoded_len::MaxEncodedLen, TypeInfo,
-=======
-	MaxEncodedLen,
->>>>>>> 8c868a26
+	MaxEncodedLen, TypeInfo,
 )]
 pub struct Public(pub [u8; 32]);
 
