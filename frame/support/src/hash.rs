// This file is part of Substrate.

// Copyright (C) 2017-2021 Parity Technologies (UK) Ltd.
// SPDX-License-Identifier: Apache-2.0

// Licensed under the Apache License, Version 2.0 (the "License");
// you may not use this file except in compliance with the License.
// You may obtain a copy of the License at
//
// 	http://www.apache.org/licenses/LICENSE-2.0
//
// Unless required by applicable law or agreed to in writing, software
// distributed under the License is distributed on an "AS IS" BASIS,
// WITHOUT WARRANTIES OR CONDITIONS OF ANY KIND, either express or implied.
// See the License for the specific language governing permissions and
// limitations under the License.

//! Hash utilities.

<<<<<<< HEAD
use crate::metadata;
use codec::Codec;
=======
use codec::{Codec, MaxEncodedLen};
>>>>>>> 8c868a26
use sp_std::prelude::Vec;
use sp_io::hashing::{blake2_128, blake2_256, twox_64, twox_128, twox_256};

// This trait must be kept coherent with frame-support-procedural HasherKind usage
pub trait Hashable: Sized {
	fn blake2_128(&self) -> [u8; 16];
	fn blake2_256(&self) -> [u8; 32];
	fn blake2_128_concat(&self) -> Vec<u8>;
	fn twox_128(&self) -> [u8; 16];
	fn twox_256(&self) -> [u8; 32];
	fn twox_64_concat(&self) -> Vec<u8>;
	fn identity(&self) -> Vec<u8>;
}

impl<T: Codec> Hashable for T {
	fn blake2_128(&self) -> [u8; 16] {
		self.using_encoded(blake2_128)
	}
	fn blake2_256(&self) -> [u8; 32] {
		self.using_encoded(blake2_256)
	}
	fn blake2_128_concat(&self) -> Vec<u8> {
		self.using_encoded(Blake2_128Concat::hash)
	}
	fn twox_128(&self) -> [u8; 16] {
		self.using_encoded(twox_128)
	}
	fn twox_256(&self) -> [u8; 32] {
		self.using_encoded(twox_256)
	}
	fn twox_64_concat(&self) -> Vec<u8> {
		self.using_encoded(Twox64Concat::hash)
	}
	fn identity(&self) -> Vec<u8> { self.encode() }
}

/// Hasher to use to hash keys to insert to storage.
pub trait StorageHasher: 'static {
	const METADATA: metadata::StorageHasher;
	type Output: AsRef<[u8]>;
	fn hash(x: &[u8]) -> Self::Output;

	/// The max length of the final hash, for the given key type.
	fn max_len<K: MaxEncodedLen>() -> usize;
}

/// Hasher to use to hash keys to insert to storage.
///
/// Reversible hasher store the encoded key after the hash part.
pub trait ReversibleStorageHasher: StorageHasher {
	/// Split the hash part out of the input.
	///
	/// I.e. for input `&[hash ++ key ++ some]` returns `&[key ++ some]`
	fn reverse(x: &[u8]) -> &[u8];
}

/// Store the key directly.
pub struct Identity;
impl StorageHasher for Identity {
	const METADATA: metadata::StorageHasher = metadata::StorageHasher::Identity;
	type Output = Vec<u8>;
	fn hash(x: &[u8]) -> Vec<u8> {
		x.to_vec()
	}
	fn max_len<K: MaxEncodedLen>() -> usize {
		K::max_encoded_len()
	}
}
impl ReversibleStorageHasher for Identity {
	fn reverse(x: &[u8]) -> &[u8] {
		x
	}
}

/// Hash storage keys with `concat(twox64(key), key)`
pub struct Twox64Concat;
impl StorageHasher for Twox64Concat {
	const METADATA: metadata::StorageHasher = metadata::StorageHasher::Twox64Concat;
	type Output = Vec<u8>;
	fn hash(x: &[u8]) -> Vec<u8> {
		twox_64(x)
			.iter()
			.chain(x.into_iter())
			.cloned()
			.collect::<Vec<_>>()
	}
	fn max_len<K: MaxEncodedLen>() -> usize {
		K::max_encoded_len().saturating_add(8)
	}
}
impl ReversibleStorageHasher for Twox64Concat {
	fn reverse(x: &[u8]) -> &[u8] {
		if x.len() < 8 {
			log::error!("Invalid reverse: hash length too short");
			return &[]
		}
		&x[8..]
	}
}

/// Hash storage keys with `concat(blake2_128(key), key)`
pub struct Blake2_128Concat;
impl StorageHasher for Blake2_128Concat {
	const METADATA: metadata::StorageHasher = metadata::StorageHasher::Blake2_128Concat;
	type Output = Vec<u8>;
	fn hash(x: &[u8]) -> Vec<u8> {
		blake2_128(x)
			.iter()
			.chain(x.into_iter())
			.cloned()
			.collect::<Vec<_>>()
	}
	fn max_len<K: MaxEncodedLen>() -> usize {
		K::max_encoded_len().saturating_add(16)
	}
}
impl ReversibleStorageHasher for Blake2_128Concat {
	fn reverse(x: &[u8]) -> &[u8] {
		if x.len() < 16 {
			log::error!("Invalid reverse: hash length too short");
			return &[]
		}
		&x[16..]
	}
}

/// Hash storage keys with blake2 128
pub struct Blake2_128;
impl StorageHasher for Blake2_128 {
	const METADATA: metadata::StorageHasher = metadata::StorageHasher::Blake2_128;
	type Output = [u8; 16];
	fn hash(x: &[u8]) -> [u8; 16] {
		blake2_128(x)
	}
	fn max_len<K: MaxEncodedLen>() -> usize {
		16
	}
}

/// Hash storage keys with blake2 256
pub struct Blake2_256;
impl StorageHasher for Blake2_256 {
	const METADATA: metadata::StorageHasher = metadata::StorageHasher::Blake2_256;
	type Output = [u8; 32];
	fn hash(x: &[u8]) -> [u8; 32] {
		blake2_256(x)
	}
	fn max_len<K: MaxEncodedLen>() -> usize {
		32
	}
}

/// Hash storage keys with twox 128
pub struct Twox128;
impl StorageHasher for Twox128 {
	const METADATA: metadata::StorageHasher = metadata::StorageHasher::Twox128;
	type Output = [u8; 16];
	fn hash(x: &[u8]) -> [u8; 16] {
		twox_128(x)
	}
	fn max_len<K: MaxEncodedLen>() -> usize {
		16
	}
}

/// Hash storage keys with twox 256
pub struct Twox256;
impl StorageHasher for Twox256 {
	const METADATA: metadata::StorageHasher = metadata::StorageHasher::Twox256;
	type Output = [u8; 32];
	fn hash(x: &[u8]) -> [u8; 32] {
		twox_256(x)
	}
	fn max_len<K: MaxEncodedLen>() -> usize {
		32
	}
}

#[cfg(test)]
mod tests {
	use super::*;

	#[test]
	fn test_twox_64_concat() {
		let r = Twox64Concat::hash(b"foo");
		assert_eq!(r.split_at(8), (&twox_128(b"foo")[..8], &b"foo"[..]))
	}

	#[test]
	fn test_blake2_128_concat() {
		let r = Blake2_128Concat::hash(b"foo");
		assert_eq!(r.split_at(16), (&blake2_128(b"foo")[..], &b"foo"[..]))
	}

	#[test]
	fn max_lengths() {
		use codec::Encode;
		let encoded_0u32 = &0u32.encode()[..];
		assert_eq!(Twox64Concat::hash(encoded_0u32).len(), Twox64Concat::max_len::<u32>());
		assert_eq!(Twox128::hash(encoded_0u32).len(), Twox128::max_len::<u32>());
		assert_eq!(Twox256::hash(encoded_0u32).len(), Twox256::max_len::<u32>());
		assert_eq!(Blake2_128::hash(encoded_0u32).len(), Blake2_128::max_len::<u32>());
		assert_eq!(Blake2_128Concat::hash(encoded_0u32).len(), Blake2_128Concat::max_len::<u32>());
		assert_eq!(Blake2_256::hash(encoded_0u32).len(), Blake2_256::max_len::<u32>());
		assert_eq!(Identity::hash(encoded_0u32).len(), Identity::max_len::<u32>());
	}
}<|MERGE_RESOLUTION|>--- conflicted
+++ resolved
@@ -17,12 +17,8 @@
 
 //! Hash utilities.
 
-<<<<<<< HEAD
 use crate::metadata;
-use codec::Codec;
-=======
 use codec::{Codec, MaxEncodedLen};
->>>>>>> 8c868a26
 use sp_std::prelude::Vec;
 use sp_io::hashing::{blake2_128, blake2_256, twox_64, twox_128, twox_256};
 
