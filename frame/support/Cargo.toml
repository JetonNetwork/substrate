[package]
name = "frame-support"
version = "3.0.0"
authors = ["Parity Technologies <admin@parity.io>"]
edition = "2018"
license = "Apache-2.0"
homepage = "https://substrate.dev"
repository = "https://github.com/paritytech/substrate/"
description = "Support code for the runtime."
readme = "README.md"

[package.metadata.docs.rs]
targets = ["x86_64-unknown-linux-gnu"]

[dependencies]
serde = { version = "1.0.101", optional = true, features = ["derive"] }
<<<<<<< HEAD
codec = { package = "parity-scale-codec", version = "2.1.0", default-features = false, features = ["derive"] }
scale-info = { version = "0.9.0", default-features = false, features = ["derive"] }
frame-metadata = { package = "frame-metadata", git = "https://github.com/paritytech/frame-metadata", branch = "main", default-features = false, features = ["v14"] }
max-encoded-len = { version = "3.0.0", default-features = false, path = "../../max-encoded-len", features = [ "derive" ] }
=======
codec = { package = "parity-scale-codec", version = "2.2.0", default-features = false, features = ["derive", "max-encoded-len"] }
frame-metadata = { version = "13.0.0", default-features = false, path = "../metadata" }
>>>>>>> 8c868a26
sp-std = { version = "3.0.0", default-features = false, path = "../../primitives/std" }
sp-io = { version = "3.0.0", default-features = false, path = "../../primitives/io" }
sp-runtime = { version = "3.0.0", default-features = false, path = "../../primitives/runtime" }
sp-tracing = { version = "3.0.0", default-features = false, path = "../../primitives/tracing" }
sp-core = { version = "3.0.0", default-features = false, path = "../../primitives/core" }
sp-arithmetic = { version = "3.0.0", default-features = false, path = "../../primitives/arithmetic" }
sp-inherents = { version = "3.0.0", default-features = false, path = "../../primitives/inherents" }
sp-staking = { version = "3.0.0", default-features = false, path = "../../primitives/staking" }
frame-support-procedural = { version = "3.0.0", default-features = false, path = "./procedural" }
paste = "1.0"
once_cell = { version = "1", default-features = false, optional = true }
sp-state-machine = { version = "0.9.0", optional = true, path = "../../primitives/state-machine" }
bitflags = "1.2"
impl-trait-for-tuples = "0.2.1"
smallvec = "1.4.1"
log = { version = "0.4.14", default-features = false }

[dev-dependencies]
assert_matches = "1.3.0"
pretty_assertions = "0.6.1"
frame-system = { version = "3.0.0", path = "../system" }
parity-util-mem = { version = "0.10.0", default-features = false, features = ["primitive-types"] }

[features]
default = ["std"]
std = [
	"metadata-docs",
	"once_cell",
	"serde",
	"scale-info/std",
	"sp-io/std",
	"codec/std",
	"sp-std/std",
	"sp-runtime/std",
	"sp-tracing/std",
	"sp-arithmetic/std",
	"frame-metadata/std",
	"sp-inherents/std",
	"sp-staking/std",
	"sp-state-machine",
	"frame-support-procedural/std",
	"log/std",
]
metadata-docs = [
	"frame-support-procedural/metadata-docs",
	"scale-info/docs"
]
runtime-benchmarks = []
try-runtime = []<|MERGE_RESOLUTION|>--- conflicted
+++ resolved
@@ -14,15 +14,9 @@
 
 [dependencies]
 serde = { version = "1.0.101", optional = true, features = ["derive"] }
-<<<<<<< HEAD
-codec = { package = "parity-scale-codec", version = "2.1.0", default-features = false, features = ["derive"] }
+codec = { package = "parity-scale-codec", version = "2.2.0", default-features = false, features = ["derive", "max-encoded-len"] }
 scale-info = { version = "0.9.0", default-features = false, features = ["derive"] }
 frame-metadata = { package = "frame-metadata", git = "https://github.com/paritytech/frame-metadata", branch = "main", default-features = false, features = ["v14"] }
-max-encoded-len = { version = "3.0.0", default-features = false, path = "../../max-encoded-len", features = [ "derive" ] }
-=======
-codec = { package = "parity-scale-codec", version = "2.2.0", default-features = false, features = ["derive", "max-encoded-len"] }
-frame-metadata = { version = "13.0.0", default-features = false, path = "../metadata" }
->>>>>>> 8c868a26
 sp-std = { version = "3.0.0", default-features = false, path = "../../primitives/std" }
 sp-io = { version = "3.0.0", default-features = false, path = "../../primitives/io" }
 sp-runtime = { version = "3.0.0", default-features = false, path = "../../primitives/runtime" }
