--- conflicted
+++ resolved
@@ -288,14 +288,9 @@
 fn batch_with_root_works() {
 	new_test_ext().execute_with(|| {
 		let k = b"a".to_vec();
-<<<<<<< HEAD
 		let call =
 			Call::System(frame_system::Call::set_storage { items: vec![(k.clone(), k.clone())] });
-		assert!(!TestBaseCallFilter::filter(&call));
-=======
-		let call = Call::System(frame_system::Call::set_storage(vec![(k.clone(), k.clone())]));
 		assert!(!TestBaseCallFilter::contains(&call));
->>>>>>> 12079347
 		assert_eq!(Balances::free_balance(1), 10);
 		assert_eq!(Balances::free_balance(2), 10);
 		assert_ok!(Utility::batch(
@@ -574,14 +569,9 @@
 		);
 
 		// And for those who want to get a little fancy, we check that the filter persists across
-<<<<<<< HEAD
-		// other kinds of dispatch wrapping functions... in this case `batch_all(batch(batch_all(..)))`
-		let batch_nested = Call::Utility(UtilityCall::batch { calls: vec![batch_all] });
-=======
 		// other kinds of dispatch wrapping functions... in this case
 		// `batch_all(batch(batch_all(..)))`
-		let batch_nested = Call::Utility(UtilityCall::batch(vec![batch_all]));
->>>>>>> 12079347
+		let batch_nested = Call::Utility(UtilityCall::batch { calls: vec![batch_all] });
 		// Batch will end with `Ok`, but does not actually execute as we can see from the event
 		// and balances.
 		assert_ok!(Utility::batch_all(Origin::signed(1), vec![batch_nested]));
