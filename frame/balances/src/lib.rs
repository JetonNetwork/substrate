--- conflicted
+++ resolved
@@ -1591,24 +1591,15 @@
 			return Ok(PositiveImbalance::zero())
 		}
 
-<<<<<<< HEAD
-		Self::try_mutate_account(who, |account, is_new| -> Result<Self::PositiveImbalance, DispatchError> {
-			ensure!(!is_new, Error::<T, I>::DeadAccount);
-			account.free = account.free.checked_add(&value).ok_or(ArithmeticError::Overflow)?;
-
-			Self::deposit_event(Event::Deposit(who.clone(), value));
-			Ok(PositiveImbalance::new(value))
-		})
-=======
 		Self::try_mutate_account(
 			who,
 			|account, is_new| -> Result<Self::PositiveImbalance, DispatchError> {
 				ensure!(!is_new, Error::<T, I>::DeadAccount);
 				account.free = account.free.checked_add(&value).ok_or(ArithmeticError::Overflow)?;
+				Self::deposit_event(Event::Deposit(who.clone(), value));
 				Ok(PositiveImbalance::new(value))
 			},
 		)
->>>>>>> b09156bb
 	}
 
 	/// Deposit some `value` into the free balance of `who`, possibly creating a new account.
@@ -1636,16 +1627,11 @@
 					None => return Ok(Self::PositiveImbalance::zero()),
 				};
 
-<<<<<<< HEAD
-			Self::deposit_event(Event::Deposit(who.clone(), value));
-			Ok(PositiveImbalance::new(value))
-		}).unwrap_or_else(|_| Self::PositiveImbalance::zero());
-=======
+				Self::deposit_event(Event::Deposit(who.clone(), value));
 				Ok(PositiveImbalance::new(value))
 			},
 		)
 		.unwrap_or_else(|_| Self::PositiveImbalance::zero());
->>>>>>> b09156bb
 
 		r
 	}
@@ -1679,41 +1665,7 @@
 
 				account.free = new_free_account;
 
-<<<<<<< HEAD
-			Self::deposit_event(Event::Withdraw(who.clone(), value));
-			Ok(NegativeImbalance::new(value))
-		})
-	}
-
-	/// Force the new free balance of a target account `who` to some new value `balance`.
-	fn make_free_balance_be(who: &T::AccountId, value: Self::Balance)
-		-> SignedImbalance<Self::Balance, Self::PositiveImbalance>
-	{
-		Self::try_mutate_account(who, |account, is_new|
-			-> Result<SignedImbalance<Self::Balance, Self::PositiveImbalance>, DispatchError>
-		{
-			let ed = T::ExistentialDeposit::get();
-			let total = value.saturating_add(account.reserved);
-			// If we're attempting to set an existing account to less than ED, then
-			// bypass the entire operation. It's a no-op if you follow it through, but
-			// since this is an instance where we might account for a negative imbalance
-			// (in the dust cleaner of set_account) before we account for its actual
-			// equal and opposite cause (returned as an Imbalance), then in the
-			// instance that there's no other accounts on the system at all, we might
-			// underflow the issuance and our arithmetic will be off.
-			ensure!(total >= ed || !is_new, Error::<T, I>::ExistentialDeposit);
-
-			let imbalance = if account.free <= value {
-				SignedImbalance::Positive(PositiveImbalance::new(value - account.free))
-			} else {
-				SignedImbalance::Negative(NegativeImbalance::new(account.free - value))
-			};
-			account.free = value;
-
-			Self::deposit_event(Event::BalanceSet(who.clone(), account.free, account.reserved));
-			Ok(imbalance)
-		}).unwrap_or_else(|_| SignedImbalance::Positive(Self::PositiveImbalance::zero()))
-=======
+				Self::deposit_event(Event::Withdraw(who.clone(), value));
 				Ok(NegativeImbalance::new(value))
 			},
 		)
@@ -1746,11 +1698,11 @@
 					SignedImbalance::Negative(NegativeImbalance::new(account.free - value))
 				};
 				account.free = value;
+				Self::deposit_event(Event::BalanceSet(who.clone(), account.free, account.reserved));
 				Ok(imbalance)
 			},
 		)
 		.unwrap_or_else(|_| SignedImbalance::Positive(Self::PositiveImbalance::zero()))
->>>>>>> b09156bb
 	}
 }
 
@@ -2046,41 +1998,6 @@
 
 					let actual = if status == Status::Reserved {
 						// make it the reserved under same identifier
-<<<<<<< HEAD
-						Reserves::<T, I>::try_mutate(beneficiary, |reserves| -> Result<T::Balance, DispatchError> {
-							match reserves.binary_search_by_key(id, |data| data.id) {
-								Ok(index) => {
-									let remain = <Self as ReservableCurrency<_>>::repatriate_reserved(
-										slashed, beneficiary, to_change, status)?;
-
-									// remain should always be zero but just to be defensive here
-									let actual = to_change.saturating_sub(remain);
-
-									// this add can't overflow but just to be defensive.
-									reserves[index].amount = reserves[index].amount.saturating_add(actual);
-
-									Ok(actual)
-								},
-								Err(index) => {
-									let remain = <Self as ReservableCurrency<_>>::repatriate_reserved(
-										slashed, beneficiary, to_change, status)?;
-
-									// remain should always be zero but just to be defensive here
-									let actual = to_change.saturating_sub(remain);
-
-									reserves.try_insert(index, ReserveData {
-										id: id.clone(),
-										amount: actual
-									}).map_err(|_| Error::<T, I>::TooManyReserves)?;
-
-									Ok(actual)
-								},
-							}
-						})?
-					} else {
-						let remain = <Self as ReservableCurrency<_>>::repatriate_reserved(
-							slashed, beneficiary, to_change, status)?;
-=======
 						Reserves::<T, I>::try_mutate(
 							beneficiary,
 							|reserves| -> Result<T::Balance, DispatchError> {
@@ -2134,7 +2051,6 @@
 							to_change,
 							status,
 						)?;
->>>>>>> b09156bb
 
 						// remain should always be zero but just to be defensive here
 						to_change.saturating_sub(remain)
