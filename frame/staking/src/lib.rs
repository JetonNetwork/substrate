--- conflicted
+++ resolved
@@ -288,13 +288,7 @@
 	traits::{Currency, Get},
 	weights::Weight,
 };
-<<<<<<< HEAD
-use frame_system::{ensure_root, ensure_signed, offchain::SendTransactionTypes, pallet_prelude::*};
-pub use pallet::*;
-use pallet_session::historical;
 use scale_info::TypeInfo;
-=======
->>>>>>> 8313e30a
 use sp_runtime::{
 	curve::PiecewiseLinear,
 	traits::{AtLeast32BitUnsigned, Convert, Saturating, Zero},
@@ -792,147 +786,7 @@
 		}
 	}
 
-<<<<<<< HEAD
-	#[pallet::event]
-	#[pallet::generate_deposit(pub(super) fn deposit_event)]
-	pub enum Event<T: Config> {
-		/// The era payout has been set; the first balance is the validator-payout; the second is
-		/// the remainder from the maximum amount of reward.
-		/// \[era_index, validator_payout, remainder\]
-		EraPayout(EraIndex, BalanceOf<T>, BalanceOf<T>),
-		/// The staker has been rewarded by this amount. \[stash, amount\]
-		Reward(T::AccountId, BalanceOf<T>),
-		/// One validator (and its nominators) has been slashed by the given amount.
-		/// \[validator, amount\]
-		Slash(T::AccountId, BalanceOf<T>),
-		/// An old slashing report from a prior era was discarded because it could
-		/// not be processed. \[session_index\]
-		OldSlashingReportDiscarded(SessionIndex),
-		/// A new set of stakers was elected.
-		StakingElection,
-		/// An account has bonded this amount. \[stash, amount\]
-		///
-		/// NOTE: This event is only emitted when funds are bonded via a dispatchable. Notably,
-		/// it will not be emitted for staking rewards when they are added to stake.
-		Bonded(T::AccountId, BalanceOf<T>),
-		/// An account has unbonded this amount. \[stash, amount\]
-		Unbonded(T::AccountId, BalanceOf<T>),
-		/// An account has called `withdraw_unbonded` and removed unbonding chunks worth `Balance`
-		/// from the unlocking queue. \[stash, amount\]
-		Withdrawn(T::AccountId, BalanceOf<T>),
-		/// A nominator has been kicked from a validator. \[nominator, stash\]
-		Kicked(T::AccountId, T::AccountId),
-		/// The election failed. No new era is planned.
-		StakingElectionFailed,
-		/// An account has stopped participating as either a validator or nominator.
-		/// \[stash\]
-		Chilled(T::AccountId),
-	}
-
-	#[pallet::error]
-	pub enum Error<T> {
-		/// Not a controller account.
-		NotController,
-		/// Not a stash account.
-		NotStash,
-		/// Stash is already bonded.
-		AlreadyBonded,
-		/// Controller is already paired.
-		AlreadyPaired,
-		/// Targets cannot be empty.
-		EmptyTargets,
-		/// Duplicate index.
-		DuplicateIndex,
-		/// Slash record index out of bounds.
-		InvalidSlashIndex,
-		/// Can not bond with value less than minimum required.
-		InsufficientBond,
-		/// Can not schedule more unlock chunks.
-		NoMoreChunks,
-		/// Can not rebond without unlocking chunks.
-		NoUnlockChunk,
-		/// Attempting to target a stash that still has funds.
-		FundedTarget,
-		/// Invalid era to reward.
-		InvalidEraToReward,
-		/// Invalid number of nominations.
-		InvalidNumberOfNominations,
-		/// Items are not sorted and unique.
-		NotSortedAndUnique,
-		/// Rewards for this era have already been claimed for this validator.
-		AlreadyClaimed,
-		/// Incorrect previous history depth input provided.
-		IncorrectHistoryDepth,
-		/// Incorrect number of slashing spans provided.
-		IncorrectSlashingSpans,
-		/// Internal state has become somehow corrupted and the operation cannot continue.
-		BadState,
-		/// Too many nomination targets supplied.
-		TooManyTargets,
-		/// A nomination target was supplied that was blocked or otherwise not a validator.
-		BadTarget,
-		/// The user has enough bond and thus cannot be chilled forcefully by an external person.
-		CannotChillOther,
-		/// There are too many nominators in the system. Governance needs to adjust the staking settings
-		/// to keep things safe for the runtime.
-		TooManyNominators,
-		/// There are too many validators in the system. Governance needs to adjust the staking settings
-		/// to keep things safe for the runtime.
-		TooManyValidators,
-	}
-
-	#[pallet::hooks]
-	impl<T: Config> Hooks<BlockNumberFor<T>> for Pallet<T> {
-		fn on_runtime_upgrade() -> Weight {
-			if StorageVersion::<T>::get() == Releases::V6_0_0 {
-				migrations::v7::migrate::<T>()
-			} else {
-				T::DbWeight::get().reads(1)
-			}
-		}
-
-		#[cfg(feature = "try-runtime")]
-		fn pre_upgrade() -> Result<(), &'static str> {
-			if StorageVersion::<T>::get() == Releases::V6_0_0 {
-				migrations::v7::pre_migrate::<T>()
-			} else {
-				Ok(())
-			}
-		}
-
-		fn on_initialize(_now: BlockNumberFor<T>) -> Weight {
-			// just return the weight of the on_finalize.
-			T::DbWeight::get().reads(1)
-		}
-
-		fn on_finalize(_n: BlockNumberFor<T>) {
-			// Set the start of the first era.
-			if let Some(mut active_era) = Self::active_era() {
-				if active_era.start.is_none() {
-					let now_as_millis_u64 = T::UnixTime::now().as_millis().saturated_into::<u64>();
-					active_era.start = Some(now_as_millis_u64);
-					// This write only ever happens once, we don't include it in the weight in general
-					ActiveEra::<T>::put(active_era);
-				}
-			}
-			// `on_finalize` weight is tracked in `on_initialize`
-		}
-
-		fn integrity_test() {
-			sp_std::if_std! {
-				sp_io::TestExternalities::new_empty().execute_with(||
-					assert!(
-						T::SlashDeferDuration::get() < T::BondingDuration::get() || T::BondingDuration::get() == 0,
-						"As per documentation, slash defer duration ({}) should be less than bonding duration ({}).",
-						T::SlashDeferDuration::get(),
-						T::BondingDuration::get(),
-					)
-				);
-			}
-		}
-=======
 	fn is_known_offence(offenders: &[Offender], time_slot: &O::TimeSlot) -> bool {
 		R::is_known_offence(offenders, time_slot)
->>>>>>> 8313e30a
 	}
 }