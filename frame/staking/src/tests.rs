--- conflicted
+++ resolved
@@ -959,11 +959,7 @@
 			})
 		);
 
-<<<<<<< HEAD
-		//Change RewardDestination to Stash
-=======
 		// Change RewardDestination to Stash
->>>>>>> 1d5abf01
 		<Payee<Test>>::insert(&11, RewardDestination::Stash);
 
 		// Compute total payout now for whole duration as other parameter won't change
