[package]
name = "pallet-grandpa"
version = "4.0.0-dev"
authors = ["Parity Technologies <admin@parity.io>"]
edition = "2018"
license = "Apache-2.0"
homepage = "https://substrate.dev"
repository = "https://github.com/paritytech/substrate/"
description = "FRAME pallet for GRANDPA finality gadget"
readme = "README.md"

[package.metadata.docs.rs]
targets = ["x86_64-unknown-linux-gnu"]

[dependencies]
codec = { package = "parity-scale-codec", version = "2.0.0", default-features = false, features = ["derive"] }
<<<<<<< HEAD
scale-info = { version = "0.9.0", default-features = false, features = ["derive"] }
sp-application-crypto = { version = "3.0.0", default-features = false, path = "../../primitives/application-crypto" }
sp-core = { version = "3.0.0", default-features = false, path = "../../primitives/core" }
sp-finality-grandpa = { version = "3.0.0", default-features = false, path = "../../primitives/finality-grandpa" }
sp-io = { version = "3.0.0", default-features = false, path = "../../primitives/io" }
sp-session = { version = "3.0.0", default-features = false, path = "../../primitives/session" }
sp-std = { version = "3.0.0", default-features = false, path = "../../primitives/std" }
sp-runtime = { version = "3.0.0", default-features = false, path = "../../primitives/runtime" }
sp-staking = { version = "3.0.0", default-features = false, path = "../../primitives/staking" }
frame-benchmarking = { version = "3.1.0", default-features = false, path = "../benchmarking", optional = true }
frame-support = { version = "3.0.0", default-features = false, path = "../support" }
frame-system = { version = "3.0.0", default-features = false, path = "../system" }
pallet-authorship = { version = "3.0.0", default-features = false, path = "../authorship" }
pallet-session = { version = "3.0.0", default-features = false, path = "../session" }
=======
sp-application-crypto = { version = "4.0.0-dev", default-features = false, path = "../../primitives/application-crypto" }
sp-core = { version = "4.0.0-dev", default-features = false, path = "../../primitives/core" }
sp-finality-grandpa = { version = "4.0.0-dev", default-features = false, path = "../../primitives/finality-grandpa" }
sp-io = { version = "4.0.0-dev", default-features = false, path = "../../primitives/io" }
sp-session = { version = "4.0.0-dev", default-features = false, path = "../../primitives/session" }
sp-std = { version = "4.0.0-dev", default-features = false, path = "../../primitives/std" }
sp-runtime = { version = "4.0.0-dev", default-features = false, path = "../../primitives/runtime" }
sp-staking = { version = "4.0.0-dev", default-features = false, path = "../../primitives/staking" }
frame-benchmarking = { version = "4.0.0-dev", default-features = false, path = "../benchmarking", optional = true }
frame-support = { version = "4.0.0-dev", default-features = false, path = "../support" }
frame-system = { version = "4.0.0-dev", default-features = false, path = "../system" }
pallet-authorship = { version = "4.0.0-dev", default-features = false, path = "../authorship" }
pallet-session = { version = "4.0.0-dev", default-features = false, path = "../session" }
>>>>>>> 6be513d6
log = { version = "0.4.14", default-features = false }

[dev-dependencies]
frame-benchmarking = { version = "4.0.0-dev", path = "../benchmarking" }
grandpa = { package = "finality-grandpa", version = "0.14.1", features = ["derive-codec"] }
sp-keyring = { version = "4.0.0-dev", path = "../../primitives/keyring" }
pallet-balances = { version = "4.0.0-dev", path = "../balances" }
pallet-offences = { version = "4.0.0-dev", path = "../offences" }
pallet-staking = { version = "4.0.0-dev", path = "../staking" }
pallet-staking-reward-curve = { version = "4.0.0-dev", path = "../staking/reward-curve" }
pallet-timestamp = { version = "4.0.0-dev", path = "../timestamp" }
frame-election-provider-support = { version = "4.0.0-dev", path = "../election-provider-support" }

[features]
default = ["std"]
std = [
	"codec/std",
	"scale-info/std",
	"frame-benchmarking/std",
	"sp-application-crypto/std",
	"sp-core/std",
	"sp-finality-grandpa/std",
	"sp-session/std",
	"sp-std/std",
	"frame-support/std",
	"sp-runtime/std",
	"sp-staking/std",
	"frame-system/std",
	"pallet-authorship/std",
	"pallet-session/std",
	"log/std",
]
runtime-benchmarks = ["frame-benchmarking"]
try-runtime = ["frame-support/try-runtime"]<|MERGE_RESOLUTION|>--- conflicted
+++ resolved
@@ -14,22 +14,7 @@
 
 [dependencies]
 codec = { package = "parity-scale-codec", version = "2.0.0", default-features = false, features = ["derive"] }
-<<<<<<< HEAD
 scale-info = { version = "0.9.0", default-features = false, features = ["derive"] }
-sp-application-crypto = { version = "3.0.0", default-features = false, path = "../../primitives/application-crypto" }
-sp-core = { version = "3.0.0", default-features = false, path = "../../primitives/core" }
-sp-finality-grandpa = { version = "3.0.0", default-features = false, path = "../../primitives/finality-grandpa" }
-sp-io = { version = "3.0.0", default-features = false, path = "../../primitives/io" }
-sp-session = { version = "3.0.0", default-features = false, path = "../../primitives/session" }
-sp-std = { version = "3.0.0", default-features = false, path = "../../primitives/std" }
-sp-runtime = { version = "3.0.0", default-features = false, path = "../../primitives/runtime" }
-sp-staking = { version = "3.0.0", default-features = false, path = "../../primitives/staking" }
-frame-benchmarking = { version = "3.1.0", default-features = false, path = "../benchmarking", optional = true }
-frame-support = { version = "3.0.0", default-features = false, path = "../support" }
-frame-system = { version = "3.0.0", default-features = false, path = "../system" }
-pallet-authorship = { version = "3.0.0", default-features = false, path = "../authorship" }
-pallet-session = { version = "3.0.0", default-features = false, path = "../session" }
-=======
 sp-application-crypto = { version = "4.0.0-dev", default-features = false, path = "../../primitives/application-crypto" }
 sp-core = { version = "4.0.0-dev", default-features = false, path = "../../primitives/core" }
 sp-finality-grandpa = { version = "4.0.0-dev", default-features = false, path = "../../primitives/finality-grandpa" }
@@ -43,7 +28,6 @@
 frame-system = { version = "4.0.0-dev", default-features = false, path = "../system" }
 pallet-authorship = { version = "4.0.0-dev", default-features = false, path = "../authorship" }
 pallet-session = { version = "4.0.0-dev", default-features = false, path = "../session" }
->>>>>>> 6be513d6
 log = { version = "0.4.14", default-features = false }
 
 [dev-dependencies]
