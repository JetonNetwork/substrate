--- conflicted
+++ resolved
@@ -70,15 +70,9 @@
 
 // Test that a fitlered call can be dispatched.
 pub struct BaseFilter;
-<<<<<<< HEAD
-impl Filter<Call> for BaseFilter {
-	fn filter(call: &Call) -> bool {
-		!matches!(call, &Call::Balances(pallet_balances::Call::set_balance { .. }))
-=======
 impl Contains<Call> for BaseFilter {
 	fn contains(call: &Call) -> bool {
-		!matches!(call, &Call::Balances(pallet_balances::Call::set_balance(..)))
->>>>>>> 12079347
+		!matches!(call, &Call::Balances(pallet_balances::Call::set_balance { .. }))
 	}
 }
 
