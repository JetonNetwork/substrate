--- conflicted
+++ resolved
@@ -35,47 +35,41 @@
 // --output=./frame/democracy/src/weights.rs
 // --template=./.maintain/frame-weight-template.hbs
 
-<<<<<<< HEAD
-=======
 
 #![cfg_attr(rustfmt, rustfmt_skip)]
->>>>>>> 1d5abf01
 #![allow(unused_parens)]
 #![allow(unused_imports)]
 
-use frame_support::{
-	traits::Get,
-	weights::{constants::RocksDbWeight, Weight},
-};
+use frame_support::{traits::Get, weights::{Weight, constants::RocksDbWeight}};
 use sp_std::marker::PhantomData;
 
 /// Weight functions needed for pallet_democracy.
 pub trait WeightInfo {
 	fn propose() -> Weight;
-	fn second(s: u32) -> Weight;
-	fn vote_new(r: u32) -> Weight;
-	fn vote_existing(r: u32) -> Weight;
+	fn second(s: u32, ) -> Weight;
+	fn vote_new(r: u32, ) -> Weight;
+	fn vote_existing(r: u32, ) -> Weight;
 	fn emergency_cancel() -> Weight;
-	fn blacklist(p: u32) -> Weight;
-	fn external_propose(v: u32) -> Weight;
+	fn blacklist(p: u32, ) -> Weight;
+	fn external_propose(v: u32, ) -> Weight;
 	fn external_propose_majority() -> Weight;
 	fn external_propose_default() -> Weight;
 	fn fast_track() -> Weight;
-	fn veto_external(v: u32) -> Weight;
-	fn cancel_proposal(p: u32) -> Weight;
+	fn veto_external(v: u32, ) -> Weight;
+	fn cancel_proposal(p: u32, ) -> Weight;
 	fn cancel_referendum() -> Weight;
-	fn cancel_queued(r: u32) -> Weight;
-	fn on_initialize_base(r: u32) -> Weight;
-	fn delegate(r: u32) -> Weight;
-	fn undelegate(r: u32) -> Weight;
+	fn cancel_queued(r: u32, ) -> Weight;
+	fn on_initialize_base(r: u32, ) -> Weight;
+	fn delegate(r: u32, ) -> Weight;
+	fn undelegate(r: u32, ) -> Weight;
 	fn clear_public_proposals() -> Weight;
-	fn note_preimage(b: u32) -> Weight;
-	fn note_imminent_preimage(b: u32) -> Weight;
-	fn reap_preimage(b: u32) -> Weight;
-	fn unlock_remove(r: u32) -> Weight;
-	fn unlock_set(r: u32) -> Weight;
-	fn remove_vote(r: u32) -> Weight;
-	fn remove_other_vote(r: u32) -> Weight;
+	fn note_preimage(b: u32, ) -> Weight;
+	fn note_imminent_preimage(b: u32, ) -> Weight;
+	fn reap_preimage(b: u32, ) -> Weight;
+	fn unlock_remove(r: u32, ) -> Weight;
+	fn unlock_set(r: u32, ) -> Weight;
+	fn remove_vote(r: u32, ) -> Weight;
+	fn remove_other_vote(r: u32, ) -> Weight;
 }
 
 /// Weights for pallet_democracy using the Substrate node and recommended hardware.
@@ -86,21 +80,21 @@
 			.saturating_add(T::DbWeight::get().reads(3 as Weight))
 			.saturating_add(T::DbWeight::get().writes(3 as Weight))
 	}
-	fn second(s: u32) -> Weight {
+	fn second(s: u32, ) -> Weight {
 		(41_071_000 as Weight)
 			// Standard Error: 1_000
 			.saturating_add((211_000 as Weight).saturating_mul(s as Weight))
 			.saturating_add(T::DbWeight::get().reads(1 as Weight))
 			.saturating_add(T::DbWeight::get().writes(1 as Weight))
 	}
-	fn vote_new(r: u32) -> Weight {
+	fn vote_new(r: u32, ) -> Weight {
 		(46_179_000 as Weight)
 			// Standard Error: 0
 			.saturating_add((283_000 as Weight).saturating_mul(r as Weight))
 			.saturating_add(T::DbWeight::get().reads(3 as Weight))
 			.saturating_add(T::DbWeight::get().writes(3 as Weight))
 	}
-	fn vote_existing(r: u32) -> Weight {
+	fn vote_existing(r: u32, ) -> Weight {
 		(46_169_000 as Weight)
 			// Standard Error: 0
 			.saturating_add((284_000 as Weight).saturating_mul(r as Weight))
@@ -112,14 +106,14 @@
 			.saturating_add(T::DbWeight::get().reads(2 as Weight))
 			.saturating_add(T::DbWeight::get().writes(2 as Weight))
 	}
-	fn blacklist(p: u32) -> Weight {
+	fn blacklist(p: u32, ) -> Weight {
 		(80_711_000 as Weight)
 			// Standard Error: 4_000
 			.saturating_add((590_000 as Weight).saturating_mul(p as Weight))
 			.saturating_add(T::DbWeight::get().reads(5 as Weight))
 			.saturating_add(T::DbWeight::get().writes(6 as Weight))
 	}
-	fn external_propose(v: u32) -> Weight {
+	fn external_propose(v: u32, ) -> Weight {
 		(13_197_000 as Weight)
 			// Standard Error: 0
 			.saturating_add((90_000 as Weight).saturating_mul(v as Weight))
@@ -127,24 +121,26 @@
 			.saturating_add(T::DbWeight::get().writes(1 as Weight))
 	}
 	fn external_propose_majority() -> Weight {
-		(2_712_000 as Weight).saturating_add(T::DbWeight::get().writes(1 as Weight))
+		(2_712_000 as Weight)
+			.saturating_add(T::DbWeight::get().writes(1 as Weight))
 	}
 	fn external_propose_default() -> Weight {
-		(2_680_000 as Weight).saturating_add(T::DbWeight::get().writes(1 as Weight))
+		(2_680_000 as Weight)
+			.saturating_add(T::DbWeight::get().writes(1 as Weight))
 	}
 	fn fast_track() -> Weight {
 		(28_340_000 as Weight)
 			.saturating_add(T::DbWeight::get().reads(2 as Weight))
 			.saturating_add(T::DbWeight::get().writes(3 as Weight))
 	}
-	fn veto_external(v: u32) -> Weight {
+	fn veto_external(v: u32, ) -> Weight {
 		(28_894_000 as Weight)
 			// Standard Error: 0
 			.saturating_add((133_000 as Weight).saturating_mul(v as Weight))
 			.saturating_add(T::DbWeight::get().reads(2 as Weight))
 			.saturating_add(T::DbWeight::get().writes(2 as Weight))
 	}
-	fn cancel_proposal(p: u32) -> Weight {
+	fn cancel_proposal(p: u32, ) -> Weight {
 		(54_339_000 as Weight)
 			// Standard Error: 1_000
 			.saturating_add((561_000 as Weight).saturating_mul(p as Weight))
@@ -152,23 +148,24 @@
 			.saturating_add(T::DbWeight::get().writes(3 as Weight))
 	}
 	fn cancel_referendum() -> Weight {
-		(17_183_000 as Weight).saturating_add(T::DbWeight::get().writes(1 as Weight))
-	}
-	fn cancel_queued(r: u32) -> Weight {
+		(17_183_000 as Weight)
+			.saturating_add(T::DbWeight::get().writes(1 as Weight))
+	}
+	fn cancel_queued(r: u32, ) -> Weight {
 		(30_500_000 as Weight)
 			// Standard Error: 1_000
 			.saturating_add((1_730_000 as Weight).saturating_mul(r as Weight))
 			.saturating_add(T::DbWeight::get().reads(2 as Weight))
 			.saturating_add(T::DbWeight::get().writes(2 as Weight))
 	}
-	fn on_initialize_base(r: u32) -> Weight {
+	fn on_initialize_base(r: u32, ) -> Weight {
 		(7_788_000 as Weight)
 			// Standard Error: 4_000
 			.saturating_add((5_422_000 as Weight).saturating_mul(r as Weight))
 			.saturating_add(T::DbWeight::get().reads(5 as Weight))
 			.saturating_add(T::DbWeight::get().reads((1 as Weight).saturating_mul(r as Weight)))
 	}
-	fn delegate(r: u32) -> Weight {
+	fn delegate(r: u32, ) -> Weight {
 		(55_676_000 as Weight)
 			// Standard Error: 5_000
 			.saturating_add((7_553_000 as Weight).saturating_mul(r as Weight))
@@ -177,7 +174,7 @@
 			.saturating_add(T::DbWeight::get().writes(4 as Weight))
 			.saturating_add(T::DbWeight::get().writes((1 as Weight).saturating_mul(r as Weight)))
 	}
-	fn undelegate(r: u32) -> Weight {
+	fn undelegate(r: u32, ) -> Weight {
 		(23_908_000 as Weight)
 			// Standard Error: 5_000
 			.saturating_add((7_551_000 as Weight).saturating_mul(r as Weight))
@@ -187,51 +184,52 @@
 			.saturating_add(T::DbWeight::get().writes((1 as Weight).saturating_mul(r as Weight)))
 	}
 	fn clear_public_proposals() -> Weight {
-		(3_023_000 as Weight).saturating_add(T::DbWeight::get().writes(1 as Weight))
-	}
-	fn note_preimage(b: u32) -> Weight {
+		(3_023_000 as Weight)
+			.saturating_add(T::DbWeight::get().writes(1 as Weight))
+	}
+	fn note_preimage(b: u32, ) -> Weight {
 		(44_069_000 as Weight)
 			// Standard Error: 0
 			.saturating_add((3_000 as Weight).saturating_mul(b as Weight))
 			.saturating_add(T::DbWeight::get().reads(1 as Weight))
 			.saturating_add(T::DbWeight::get().writes(1 as Weight))
 	}
-	fn note_imminent_preimage(b: u32) -> Weight {
+	fn note_imminent_preimage(b: u32, ) -> Weight {
 		(28_457_000 as Weight)
 			// Standard Error: 0
 			.saturating_add((2_000 as Weight).saturating_mul(b as Weight))
 			.saturating_add(T::DbWeight::get().reads(1 as Weight))
 			.saturating_add(T::DbWeight::get().writes(1 as Weight))
 	}
-	fn reap_preimage(b: u32) -> Weight {
+	fn reap_preimage(b: u32, ) -> Weight {
 		(39_646_000 as Weight)
 			// Standard Error: 0
 			.saturating_add((2_000 as Weight).saturating_mul(b as Weight))
 			.saturating_add(T::DbWeight::get().reads(2 as Weight))
 			.saturating_add(T::DbWeight::get().writes(1 as Weight))
 	}
-	fn unlock_remove(r: u32) -> Weight {
+	fn unlock_remove(r: u32, ) -> Weight {
 		(39_499_000 as Weight)
 			// Standard Error: 0
 			.saturating_add((148_000 as Weight).saturating_mul(r as Weight))
 			.saturating_add(T::DbWeight::get().reads(3 as Weight))
 			.saturating_add(T::DbWeight::get().writes(3 as Weight))
 	}
-	fn unlock_set(r: u32) -> Weight {
+	fn unlock_set(r: u32, ) -> Weight {
 		(37_340_000 as Weight)
 			// Standard Error: 0
 			.saturating_add((266_000 as Weight).saturating_mul(r as Weight))
 			.saturating_add(T::DbWeight::get().reads(3 as Weight))
 			.saturating_add(T::DbWeight::get().writes(3 as Weight))
 	}
-	fn remove_vote(r: u32) -> Weight {
+	fn remove_vote(r: u32, ) -> Weight {
 		(20_397_000 as Weight)
 			// Standard Error: 0
 			.saturating_add((259_000 as Weight).saturating_mul(r as Weight))
 			.saturating_add(T::DbWeight::get().reads(2 as Weight))
 			.saturating_add(T::DbWeight::get().writes(2 as Weight))
 	}
-	fn remove_other_vote(r: u32) -> Weight {
+	fn remove_other_vote(r: u32, ) -> Weight {
 		(20_425_000 as Weight)
 			// Standard Error: 0
 			.saturating_add((156_000 as Weight).saturating_mul(r as Weight))
@@ -247,21 +245,21 @@
 			.saturating_add(RocksDbWeight::get().reads(3 as Weight))
 			.saturating_add(RocksDbWeight::get().writes(3 as Weight))
 	}
-	fn second(s: u32) -> Weight {
+	fn second(s: u32, ) -> Weight {
 		(41_071_000 as Weight)
 			// Standard Error: 1_000
 			.saturating_add((211_000 as Weight).saturating_mul(s as Weight))
 			.saturating_add(RocksDbWeight::get().reads(1 as Weight))
 			.saturating_add(RocksDbWeight::get().writes(1 as Weight))
 	}
-	fn vote_new(r: u32) -> Weight {
+	fn vote_new(r: u32, ) -> Weight {
 		(46_179_000 as Weight)
 			// Standard Error: 0
 			.saturating_add((283_000 as Weight).saturating_mul(r as Weight))
 			.saturating_add(RocksDbWeight::get().reads(3 as Weight))
 			.saturating_add(RocksDbWeight::get().writes(3 as Weight))
 	}
-	fn vote_existing(r: u32) -> Weight {
+	fn vote_existing(r: u32, ) -> Weight {
 		(46_169_000 as Weight)
 			// Standard Error: 0
 			.saturating_add((284_000 as Weight).saturating_mul(r as Weight))
@@ -273,14 +271,14 @@
 			.saturating_add(RocksDbWeight::get().reads(2 as Weight))
 			.saturating_add(RocksDbWeight::get().writes(2 as Weight))
 	}
-	fn blacklist(p: u32) -> Weight {
+	fn blacklist(p: u32, ) -> Weight {
 		(80_711_000 as Weight)
 			// Standard Error: 4_000
 			.saturating_add((590_000 as Weight).saturating_mul(p as Weight))
 			.saturating_add(RocksDbWeight::get().reads(5 as Weight))
 			.saturating_add(RocksDbWeight::get().writes(6 as Weight))
 	}
-	fn external_propose(v: u32) -> Weight {
+	fn external_propose(v: u32, ) -> Weight {
 		(13_197_000 as Weight)
 			// Standard Error: 0
 			.saturating_add((90_000 as Weight).saturating_mul(v as Weight))
@@ -288,24 +286,26 @@
 			.saturating_add(RocksDbWeight::get().writes(1 as Weight))
 	}
 	fn external_propose_majority() -> Weight {
-		(2_712_000 as Weight).saturating_add(RocksDbWeight::get().writes(1 as Weight))
+		(2_712_000 as Weight)
+			.saturating_add(RocksDbWeight::get().writes(1 as Weight))
 	}
 	fn external_propose_default() -> Weight {
-		(2_680_000 as Weight).saturating_add(RocksDbWeight::get().writes(1 as Weight))
+		(2_680_000 as Weight)
+			.saturating_add(RocksDbWeight::get().writes(1 as Weight))
 	}
 	fn fast_track() -> Weight {
 		(28_340_000 as Weight)
 			.saturating_add(RocksDbWeight::get().reads(2 as Weight))
 			.saturating_add(RocksDbWeight::get().writes(3 as Weight))
 	}
-	fn veto_external(v: u32) -> Weight {
+	fn veto_external(v: u32, ) -> Weight {
 		(28_894_000 as Weight)
 			// Standard Error: 0
 			.saturating_add((133_000 as Weight).saturating_mul(v as Weight))
 			.saturating_add(RocksDbWeight::get().reads(2 as Weight))
 			.saturating_add(RocksDbWeight::get().writes(2 as Weight))
 	}
-	fn cancel_proposal(p: u32) -> Weight {
+	fn cancel_proposal(p: u32, ) -> Weight {
 		(54_339_000 as Weight)
 			// Standard Error: 1_000
 			.saturating_add((561_000 as Weight).saturating_mul(p as Weight))
@@ -313,23 +313,24 @@
 			.saturating_add(RocksDbWeight::get().writes(3 as Weight))
 	}
 	fn cancel_referendum() -> Weight {
-		(17_183_000 as Weight).saturating_add(RocksDbWeight::get().writes(1 as Weight))
-	}
-	fn cancel_queued(r: u32) -> Weight {
+		(17_183_000 as Weight)
+			.saturating_add(RocksDbWeight::get().writes(1 as Weight))
+	}
+	fn cancel_queued(r: u32, ) -> Weight {
 		(30_500_000 as Weight)
 			// Standard Error: 1_000
 			.saturating_add((1_730_000 as Weight).saturating_mul(r as Weight))
 			.saturating_add(RocksDbWeight::get().reads(2 as Weight))
 			.saturating_add(RocksDbWeight::get().writes(2 as Weight))
 	}
-	fn on_initialize_base(r: u32) -> Weight {
+	fn on_initialize_base(r: u32, ) -> Weight {
 		(7_788_000 as Weight)
 			// Standard Error: 4_000
 			.saturating_add((5_422_000 as Weight).saturating_mul(r as Weight))
 			.saturating_add(RocksDbWeight::get().reads(5 as Weight))
 			.saturating_add(RocksDbWeight::get().reads((1 as Weight).saturating_mul(r as Weight)))
 	}
-	fn delegate(r: u32) -> Weight {
+	fn delegate(r: u32, ) -> Weight {
 		(55_676_000 as Weight)
 			// Standard Error: 5_000
 			.saturating_add((7_553_000 as Weight).saturating_mul(r as Weight))
@@ -338,7 +339,7 @@
 			.saturating_add(RocksDbWeight::get().writes(4 as Weight))
 			.saturating_add(RocksDbWeight::get().writes((1 as Weight).saturating_mul(r as Weight)))
 	}
-	fn undelegate(r: u32) -> Weight {
+	fn undelegate(r: u32, ) -> Weight {
 		(23_908_000 as Weight)
 			// Standard Error: 5_000
 			.saturating_add((7_551_000 as Weight).saturating_mul(r as Weight))
@@ -348,51 +349,52 @@
 			.saturating_add(RocksDbWeight::get().writes((1 as Weight).saturating_mul(r as Weight)))
 	}
 	fn clear_public_proposals() -> Weight {
-		(3_023_000 as Weight).saturating_add(RocksDbWeight::get().writes(1 as Weight))
-	}
-	fn note_preimage(b: u32) -> Weight {
+		(3_023_000 as Weight)
+			.saturating_add(RocksDbWeight::get().writes(1 as Weight))
+	}
+	fn note_preimage(b: u32, ) -> Weight {
 		(44_069_000 as Weight)
 			// Standard Error: 0
 			.saturating_add((3_000 as Weight).saturating_mul(b as Weight))
 			.saturating_add(RocksDbWeight::get().reads(1 as Weight))
 			.saturating_add(RocksDbWeight::get().writes(1 as Weight))
 	}
-	fn note_imminent_preimage(b: u32) -> Weight {
+	fn note_imminent_preimage(b: u32, ) -> Weight {
 		(28_457_000 as Weight)
 			// Standard Error: 0
 			.saturating_add((2_000 as Weight).saturating_mul(b as Weight))
 			.saturating_add(RocksDbWeight::get().reads(1 as Weight))
 			.saturating_add(RocksDbWeight::get().writes(1 as Weight))
 	}
-	fn reap_preimage(b: u32) -> Weight {
+	fn reap_preimage(b: u32, ) -> Weight {
 		(39_646_000 as Weight)
 			// Standard Error: 0
 			.saturating_add((2_000 as Weight).saturating_mul(b as Weight))
 			.saturating_add(RocksDbWeight::get().reads(2 as Weight))
 			.saturating_add(RocksDbWeight::get().writes(1 as Weight))
 	}
-	fn unlock_remove(r: u32) -> Weight {
+	fn unlock_remove(r: u32, ) -> Weight {
 		(39_499_000 as Weight)
 			// Standard Error: 0
 			.saturating_add((148_000 as Weight).saturating_mul(r as Weight))
 			.saturating_add(RocksDbWeight::get().reads(3 as Weight))
 			.saturating_add(RocksDbWeight::get().writes(3 as Weight))
 	}
-	fn unlock_set(r: u32) -> Weight {
+	fn unlock_set(r: u32, ) -> Weight {
 		(37_340_000 as Weight)
 			// Standard Error: 0
 			.saturating_add((266_000 as Weight).saturating_mul(r as Weight))
 			.saturating_add(RocksDbWeight::get().reads(3 as Weight))
 			.saturating_add(RocksDbWeight::get().writes(3 as Weight))
 	}
-	fn remove_vote(r: u32) -> Weight {
+	fn remove_vote(r: u32, ) -> Weight {
 		(20_397_000 as Weight)
 			// Standard Error: 0
 			.saturating_add((259_000 as Weight).saturating_mul(r as Weight))
 			.saturating_add(RocksDbWeight::get().reads(2 as Weight))
 			.saturating_add(RocksDbWeight::get().writes(2 as Weight))
 	}
-	fn remove_other_vote(r: u32) -> Weight {
+	fn remove_other_vote(r: u32, ) -> Weight {
 		(20_425_000 as Weight)
 			// Standard Error: 0
 			.saturating_add((156_000 as Weight).saturating_mul(r as Weight))
