// This file is part of Substrate.

// Copyright (C) 2021 Parity Technologies (UK) Ltd.
// SPDX-License-Identifier: Apache-2.0

// Licensed under the Apache License, Version 2.0 (the "License");
// you may not use this file except in compliance with the License.
// You may obtain a copy of the License at
//
// 	http://www.apache.org/licenses/LICENSE-2.0
//
// Unless required by applicable law or agreed to in writing, software
// distributed under the License is distributed on an "AS IS" BASIS,
// WITHOUT WARRANTIES OR CONDITIONS OF ANY KIND, either express or implied.
// See the License for the specific language governing permissions and
// limitations under the License.

//! # Multi phase, offchain election provider pallet.
//!
//! Currently, this election-provider has two distinct phases (see [`Phase`]), **signed** and
//! **unsigned**.
//!
//! ## Phases
//!
//! The timeline of pallet is as follows. At each block,
//! [`frame_election_provider_support::ElectionDataProvider::next_election_prediction`] is used to
//! estimate the time remaining to the next call to
//! [`frame_election_provider_support::ElectionProvider::elect`]. Based on this, a phase is chosen.
//! The timeline is as follows.
//!
//! ```ignore
//!                                                                    elect()
//!                 +   <--T::SignedPhase-->  +  <--T::UnsignedPhase-->   +
//!   +-------------------------------------------------------------------+
//!    Phase::Off   +       Phase::Signed     +      Phase::Unsigned      +
//! ```
//!
//! Note that the unsigned phase starts [`pallet::Config::UnsignedPhase`] blocks before the
//! `next_election_prediction`, but only ends when a call to [`ElectionProvider::elect`] happens. If
//! no `elect` happens, the signed phase is extended.
//!
//! > Given this, it is rather important for the user of this pallet to ensure it always terminates
//! election via `elect` before requesting a new one.
//!
//! Each of the phases can be disabled by essentially setting their length to zero. If both phases
//! have length zero, then the pallet essentially runs only the fallback strategy, denoted by
//! [`Config::Fallback`].
//!
//! ### Signed Phase
//!
//! In the signed phase, solutions (of type [`RawSolution`]) are submitted and queued on chain. A
//! deposit is reserved, based on the size of the solution, for the cost of keeping this solution
//! on-chain for a number of blocks, and the potential weight of the solution upon being checked. A
//! maximum of `pallet::Config::MaxSignedSubmissions` solutions are stored. The queue is always
//! sorted based on score (worse to best).
//!
//! Upon arrival of a new solution:
//!
//! 1. If the queue is not full, it is stored in the appropriate sorted index.
//! 2. If the queue is full but the submitted solution is better than one of the queued ones, the
//!    worse solution is discarded, the bond of the outgoing solution is returned, and the new
//!    solution is stored in the correct index.
//! 3. If the queue is full and the solution is not an improvement compared to any of the queued
//!    ones, it is instantly rejected and no additional bond is reserved.
//!
//! A signed solution cannot be reversed, taken back, updated, or retracted. In other words, the
//! origin can not bail out in any way, if their solution is queued.
//!
//! Upon the end of the signed phase, the solutions are examined from best to worse (i.e. `pop()`ed
//! until drained). Each solution undergoes an expensive `Pallet::feasibility_check`, which
//! ensures the score claimed by this score was correct, and it is valid based on the election data
//! (i.e. votes and candidates). At each step, if the current best solution passes the feasibility
//! check, it is considered to be the best one. The sender of the origin is rewarded, and the rest
//! of the queued solutions get their deposit back and are discarded, without being checked.
//!
//! The following example covers all of the cases at the end of the signed phase:
//!
//! ```ignore
//! Queue
//! +-------------------------------+
//! |Solution(score=20, valid=false)| +-->  Slashed
//! +-------------------------------+
//! |Solution(score=15, valid=true )| +-->  Rewarded, Saved
//! +-------------------------------+
//! |Solution(score=10, valid=true )| +-->  Discarded
//! +-------------------------------+
//! |Solution(score=05, valid=false)| +-->  Discarded
//! +-------------------------------+
//! |             None              |
//! +-------------------------------+
//! ```
//!
//! Note that both of the bottom solutions end up being discarded and get their deposit back,
//! despite one of them being *invalid*.
//!
//! ## Unsigned Phase
//!
//! The unsigned phase will always follow the signed phase, with the specified duration. In this
//! phase, only validator nodes can submit solutions. A validator node who has offchain workers
//! enabled will start to mine a solution in this phase and submits it back to the chain as an
//! unsigned transaction, thus the name _unsigned_ phase. This unsigned transaction can never be
//! valid if propagated, and it acts similar to an inherent.
//!
//! Validators will only submit solutions if the one that they have computed is sufficiently better
//! than the best queued one (see [`pallet::Config::SolutionImprovementThreshold`]) and will limit
//! the weigh of the solution to [`pallet::Config::MinerMaxWeight`].
//!
//! The unsigned phase can be made passive depending on how the previous signed phase went, by
//! setting the first inner value of [`Phase`] to `false`. For now, the signed phase is always
//! active.
//!
//! ### Fallback
//!
//! If we reach the end of both phases (i.e. call to [`ElectionProvider::elect`] happens) and no
//! good solution is queued, then the fallback strategy [`pallet::Config::Fallback`] is used to
//! determine what needs to be done. The on-chain election is slow, and contains no balancing or
//! reduction post-processing. See [`onchain::OnChainSequentialPhragmen`]. The
//! [`FallbackStrategy::Nothing`] just returns an error, and enables the [`Phase::Emergency`].
//!
//! ### Emergency Phase
//!
//! If, for any of the below reasons:
//!
//! 1. No signed or unsigned solution submitted & Fallback is `None` or failed
//! 2. Internal error
//!
//! A call to `T::ElectionProvider::elect` is made, and `Ok(_)` cannot be returned, then the pallet
//! proceeds to the [`Phase::Emergency`]. During this phase, any solution can be submitted from
//! [`Config::ForceOrigin`], without any checking. Once submitted, the forced solution is kept in
//! [`QueuedSolution`] until the next call to `T::ElectionProvider::elect`, where it is returned and
//! [`Phase`] goes back to `Off`.
//!
//! This implies that the user of this pallet (i.e. a staking pallet) should re-try calling
//! `T::ElectionProvider::elect` in case of error until `OK(_)` is returned.
//!
//! ## Feasible Solution (correct solution)
//!
//! All submissions must undergo a feasibility check. Signed solutions are checked on by one at the
//! end of the signed phase, and the unsigned solutions are checked on the spot. A feasible solution
//! is as follows:
//!
//! 0. **all** of the used indices must be correct.
//! 1. present *exactly* correct number of winners.
//! 2. any assignment is checked to match with [`RoundSnapshot::voters`].
//! 3. the claimed score is valid, based on the fixed point arithmetic accuracy.
//!
//! ## Accuracy
//!
//! The accuracy of the election is configured via two trait parameters. namely,
//! [`OnChainAccuracyOf`] dictates the accuracy used to compute the on-chain fallback election and
//! [`SolutionAccuracyOf`] is the accuracy that the submitted solutions must adhere to.
//!
//! Note that both accuracies are of great importance. The offchain solution should be as small as
//! possible, reducing solutions size/weight. The on-chain solution can use more space for accuracy,
//! but should still be fast to prevent massively large blocks in case of a fallback.
//!
//! ## Error types
//!
//! This pallet provides a verbose error system to ease future debugging and debugging. The
//! overall hierarchy of errors is as follows:
//!
//! 1. [`pallet::Error`]: These are the errors that can be returned in the dispatchables of the
//!    pallet, either signed or unsigned. Since decomposition with nested enums is not possible
//!    here, they are prefixed with the logical sub-system to which they belong.
//! 2. [`ElectionError`]: These are the errors that can be generated while the pallet is doing
//!    something in automatic scenarios, such as `offchain_worker` or `on_initialize`. These errors
//!    are helpful for logging and are thus nested as:
//!    - [`ElectionError::Miner`]: wraps a [`unsigned::MinerError`].
//!    - [`ElectionError::Feasibility`]: wraps a [`FeasibilityError`].
//!    - [`ElectionError::OnChainFallback`]: wraps a
//!      [`frame_election_provider_support::onchain::Error`].
//!
//! Note that there could be an overlap between these sub-errors. For example, A
//! `SnapshotUnavailable` can happen in both miner and feasibility check phase.
//!
//! ## Future Plans
//!
//! **Challenge Phase**. We plan on adding a third phase to the pallet, called the challenge phase.
//! This is a phase in which no further solutions are processed, and the current best solution might
//! be challenged by anyone (signed or unsigned). The main plan here is to enforce the solution to
//! be PJR. Checking PJR on-chain is quite expensive, yet proving that a solution is **not** PJR is
//! rather cheap. If a queued solution is successfully proven bad:
//!
//! 1. We must surely slash whoever submitted that solution (might be a challenge for unsigned
//!    solutions).
//! 2. We will fallback to the emergency strategy (likely extending the current era).
//!
//! **Bailing out**. The functionality of bailing out of a queued solution is nice. A miner can
//! submit a solution as soon as they _think_ it is high probability feasible, and do the checks
//! afterwards, and remove their solution (for a small cost of probably just transaction fees, or a
//! portion of the bond).
//!
//! **Conditionally open unsigned phase**: Currently, the unsigned phase is always opened. This is
//! useful because an honest validator will run substrate OCW code, which should be good enough to
//! trump a mediocre or malicious signed submission (assuming in the absence of honest signed bots).
//! If there are signed submissions, they can be checked against an absolute measure (e.g. PJR),
//! then we can only open the unsigned phase in extreme conditions (i.e. "no good signed solution
//! received") to spare some work for the active validators.
//!
//! **Allow smaller solutions and build up**: For now we only allow solutions that are exactly
//! [`DesiredTargets`], no more, no less. Over time, we can change this to a [min, max] where any
//! solution within this range is acceptable, where bigger solutions are prioritized.
//!
//! **Recursive Fallback**: Currently, the fallback is a separate enum. A different and fancier way
//! of doing this would be to have the fallback be another
//! [`frame_election_provider_support::ElectionProvider`]. In this case, this pallet can even have
//! the on-chain election provider as fallback, or special _noop_ fallback that simply returns an
//! error, thus replicating [`FallbackStrategy::Nothing`]. In this case, we won't need the
//! additional config OnChainAccuracy either.
//!
//! **Score based on (byte) size**: We should always prioritize small solutions over bigger ones, if
//! there is a tie. Even more harsh should be to enforce the bound of the `reduce` algorithm.
//!
//! **Make the number of nominators configurable from the runtime**. Remove `sp_npos_elections`
//! dependency from staking and the solution type. It should be generated at runtime, there
//! it should be encoded how many votes each nominators have. Essentially translate
//! <https://github.com/paritytech/substrate/pull/7929> to this pallet.
//!
//! **More accurate weight for error cases**: Both `ElectionDataProvider` and `ElectionProvider`
//! assume no weight is consumed in their functions, when operations fail with `Err`. This can
//! clearly be improved, but not a priority as we generally expect snapshot creation to fail only
//! due to extreme circumstances.
//!
//! **Take into account the encode/decode weight in benchmarks.** Currently, we only take into
//! account the weight of encode/decode in the `submit_unsigned` given its priority. Nonetheless,
//! all operations on the solution and the snapshot are worthy of taking this into account.

#![cfg_attr(not(feature = "std"), no_std)]

use codec::{Decode, Encode};
use frame_election_provider_support::{onchain, ElectionDataProvider, ElectionProvider};
use frame_support::{
	dispatch::DispatchResultWithPostInfo,
	ensure,
	traits::{Currency, Get, OnUnbalanced, ReservableCurrency},
	weights::{DispatchClass, Weight},
};
use frame_system::{ensure_none, offchain::SendTransactionTypes};
use scale_info::TypeInfo;
use sp_arithmetic::{
	traits::{CheckedAdd, Saturating, Zero},
	UpperOf,
};
use sp_npos_elections::{
	assignment_ratio_to_staked_normalized, ElectionScore, EvaluateSupport, NposSolution,
	PerThing128, Supports, VoteWeight,
};
use sp_runtime::{
	traits::Bounded,
	transaction_validity::{
		InvalidTransaction, TransactionPriority, TransactionSource, TransactionValidity,
		TransactionValidityError, ValidTransaction,
	},
	DispatchError, PerThing, Perbill, RuntimeDebug, SaturatedConversion,
};
use sp_std::{convert::TryInto, prelude::*};

#[cfg(feature = "runtime-benchmarks")]
mod benchmarking;
#[cfg(test)]
mod mock;
#[macro_use]
pub mod helpers;

const LOG_TARGET: &'static str = "runtime::election-provider";

pub mod signed;
pub mod unsigned;
pub mod weights;
pub use weights::WeightInfo;

pub use signed::{
	BalanceOf, NegativeImbalanceOf, PositiveImbalanceOf, SignedSubmission, SignedSubmissionOf,
	SignedSubmissions, SubmissionIndicesOf,
};

/// The solution type used by this crate.
pub type SolutionOf<T> = <T as Config>::Solution;

/// The voter index. Derived from [`SolutionOf`].
pub type SolutionVoterIndexOf<T> = <SolutionOf<T> as NposSolution>::VoterIndex;
/// The target index. Derived from [`SolutionOf`].
pub type SolutionTargetIndexOf<T> = <SolutionOf<T> as NposSolution>::TargetIndex;
/// The accuracy of the election, when submitted from offchain. Derived from [`SolutionOf`].
pub type SolutionAccuracyOf<T> = <SolutionOf<T> as NposSolution>::Accuracy;
/// The accuracy of the election, when computed on-chain. Equal to [`Config::OnChainAccuracy`].
pub type OnChainAccuracyOf<T> = <T as Config>::OnChainAccuracy;

/// Wrapper type that implements the configurations needed for the on-chain backup.
pub struct OnChainConfig<T: Config>(sp_std::marker::PhantomData<T>);
impl<T: Config> onchain::Config for OnChainConfig<T> {
	type AccountId = T::AccountId;
	type BlockNumber = T::BlockNumber;
	type Accuracy = T::OnChainAccuracy;
	type DataProvider = T::DataProvider;
}

/// Configuration for the benchmarks of the pallet.
pub trait BenchmarkingConfig {
	/// Range of voters.
	const VOTERS: [u32; 2];
	/// Range of targets.
	const TARGETS: [u32; 2];
	/// Range of active voters.
	const ACTIVE_VOTERS: [u32; 2];
	/// Range of desired targets.
	const DESIRED_TARGETS: [u32; 2];
	/// Maximum number of voters expected. This is used only for memory-benchmarking of snapshot.
	const SNAPSHOT_MAXIMUM_VOTERS: u32;
	/// Maximum number of voters expected. This is used only for memory-benchmarking of miner.
	const MINER_MAXIMUM_VOTERS: u32;
	/// Maximum number of targets expected. This is used only for memory-benchmarking.
	const MAXIMUM_TARGETS: u32;
}

impl BenchmarkingConfig for () {
	const VOTERS: [u32; 2] = [4000, 6000];
	const TARGETS: [u32; 2] = [1000, 1600];
	const ACTIVE_VOTERS: [u32; 2] = [1000, 3000];
	const DESIRED_TARGETS: [u32; 2] = [400, 800];
	const SNAPSHOT_MAXIMUM_VOTERS: u32 = 10_000;
	const MINER_MAXIMUM_VOTERS: u32 = 10_000;
	const MAXIMUM_TARGETS: u32 = 2_000;
}

/// Current phase of the pallet.
#[derive(PartialEq, Eq, Clone, Copy, Encode, Decode, Debug, TypeInfo)]
pub enum Phase<Bn> {
	/// Nothing, the election is not happening.
	Off,
	/// Signed phase is open.
	Signed,
	/// Unsigned phase. First element is whether it is active or not, second the starting block
	/// number.
	///
	/// We do not yet check whether the unsigned phase is active or passive. The intent is for the
	/// blockchain to be able to declare: "I believe that there exists an adequate signed
	/// solution," advising validators not to bother running the unsigned offchain worker.
	///
	/// As validator nodes are free to edit their OCW code, they could simply ignore this advisory
	/// and always compute their own solution. However, by default, when the unsigned phase is
	/// passive, the offchain workers will not bother running.
	Unsigned((bool, Bn)),
	/// The emergency phase. This is enabled upon a failing call to `T::ElectionProvider::elect`.
	/// After that, the only way to leave this phase is through a successful
	/// `T::ElectionProvider::elect`.
	Emergency,
}

impl<Bn> Default for Phase<Bn> {
	fn default() -> Self {
		Phase::Off
	}
}

impl<Bn: PartialEq + Eq> Phase<Bn> {
	/// Whether the phase is emergency or not.
	pub fn is_emergency(&self) -> bool {
		matches!(self, Phase::Emergency)
	}

	/// Whether the phase is signed or not.
	pub fn is_signed(&self) -> bool {
		matches!(self, Phase::Signed)
	}

	/// Whether the phase is unsigned or not.
	pub fn is_unsigned(&self) -> bool {
		matches!(self, Phase::Unsigned(_))
	}

	/// Whether the phase is unsigned and open or not, with specific start.
	pub fn is_unsigned_open_at(&self, at: Bn) -> bool {
		matches!(self, Phase::Unsigned((true, real)) if *real == at)
	}

	/// Whether the phase is unsigned and open or not.
	pub fn is_unsigned_open(&self) -> bool {
		matches!(self, Phase::Unsigned((true, _)))
	}

	/// Whether the phase is off or not.
	pub fn is_off(&self) -> bool {
		matches!(self, Phase::Off)
	}
}

/// A configuration for the pallet to indicate what should happen in the case of a fallback i.e.
/// reaching a call to `elect` with no good solution.
#[cfg_attr(test, derive(Clone))]
// #[derive(TypeInfo)]
pub enum FallbackStrategy {
	/// Run a on-chain sequential phragmen.
	///
	/// This might burn the chain for a few minutes due to a stall, but is generally a safe
	/// approach to maintain a sensible validator set.
	OnChain,
	/// Nothing. Return an error.
	Nothing,
}

/// The type of `Computation` that provided this election data.
#[derive(PartialEq, Eq, Clone, Copy, Encode, Decode, Debug, TypeInfo)]
pub enum ElectionCompute {
	/// Election was computed on-chain.
	OnChain,
	/// Election was computed with a signed submission.
	Signed,
	/// Election was computed with an unsigned submission.
	Unsigned,
	/// Election was computed with emergency status.
	Emergency,
}

impl Default for ElectionCompute {
	fn default() -> Self {
		ElectionCompute::OnChain
	}
}

/// A raw, unchecked solution.
///
/// This is what will get submitted to the chain.
///
/// Such a solution should never become effective in anyway before being checked by the
<<<<<<< HEAD
/// `Pallet::feasibility_check`
#[derive(PartialEq, Eq, Clone, Encode, Decode, RuntimeDebug, PartialOrd, Ord, TypeInfo)]
pub struct RawSolution<C> {
	/// Compact election edges.
	pub compact: C,
=======
/// `Pallet::feasibility_check`.
#[derive(PartialEq, Eq, Clone, Encode, Decode, RuntimeDebug, PartialOrd, Ord)]
pub struct RawSolution<S> {
	/// the solution itself.
	pub solution: S,
>>>>>>> 12079347
	/// The _claimed_ score of the solution.
	pub score: ElectionScore,
	/// The round at which this solution should be submitted.
	pub round: u32,
}

impl<C: Default> Default for RawSolution<C> {
	fn default() -> Self {
		// Round 0 is always invalid, only set this to 1.
		Self { round: 1, solution: Default::default(), score: Default::default() }
	}
}

/// A checked solution, ready to be enacted.
#[derive(PartialEq, Eq, Clone, Encode, Decode, RuntimeDebug, Default, TypeInfo)]
pub struct ReadySolution<A> {
	/// The final supports of the solution.
	///
	/// This is target-major vector, storing each winners, total backing, and each individual
	/// backer.
	pub supports: Supports<A>,
	/// The score of the solution.
	///
	/// This is needed to potentially challenge the solution.
	pub score: ElectionScore,
	/// How this election was computed.
	pub compute: ElectionCompute,
}

/// A snapshot of all the data that is needed for en entire round. They are provided by
/// [`ElectionDataProvider`] and are kept around until the round is finished.
///
/// These are stored together because they are often accessed together.
#[derive(PartialEq, Eq, Clone, Encode, Decode, RuntimeDebug, Default, TypeInfo)]
pub struct RoundSnapshot<A> {
	/// All of the voters.
	pub voters: Vec<(A, VoteWeight, Vec<A>)>,
	/// All of the targets.
	pub targets: Vec<A>,
}

/// Encodes the length of a solution or a snapshot.
///
/// This is stored automatically on-chain, and it contains the **size of the entire snapshot**.
/// This is also used in dispatchables as weight witness data and should **only contain the size of
/// the presented solution**, not the entire snapshot.
#[derive(PartialEq, Eq, Clone, Copy, Encode, Decode, Debug, Default, TypeInfo)]
pub struct SolutionOrSnapshotSize {
	/// The length of voters.
	#[codec(compact)]
	pub voters: u32,
	/// The length of targets.
	#[codec(compact)]
	pub targets: u32,
}

/// Internal errors of the pallet.
///
/// Note that this is different from [`pallet::Error`].
#[derive(Debug, Eq, PartialEq)]
#[cfg_attr(feature = "runtime-benchmarks", derive(strum_macros::IntoStaticStr))]
pub enum ElectionError {
	/// An error happened in the feasibility check sub-system.
	Feasibility(FeasibilityError),
	/// An error in the miner (offchain) sub-system.
	Miner(unsigned::MinerError),
	/// An error in the on-chain fallback.
	OnChainFallback(onchain::Error),
	/// An error happened in the data provider.
	DataProvider(&'static str),
	/// No fallback is configured. This is a special case.
	NoFallbackConfigured,
}

impl From<onchain::Error> for ElectionError {
	fn from(e: onchain::Error) -> Self {
		ElectionError::OnChainFallback(e)
	}
}

impl From<FeasibilityError> for ElectionError {
	fn from(e: FeasibilityError) -> Self {
		ElectionError::Feasibility(e)
	}
}

impl From<unsigned::MinerError> for ElectionError {
	fn from(e: unsigned::MinerError) -> Self {
		ElectionError::Miner(e)
	}
}

/// Errors that can happen in the feasibility check.
#[derive(Debug, Eq, PartialEq)]
#[cfg_attr(feature = "runtime-benchmarks", derive(strum_macros::IntoStaticStr))]
pub enum FeasibilityError {
	/// Wrong number of winners presented.
	WrongWinnerCount,
	/// The snapshot is not available.
	///
	/// Kinda defensive: The pallet should technically never attempt to do a feasibility check when
	/// no snapshot is present.
	SnapshotUnavailable,
	/// Internal error from the election crate.
	NposElection(sp_npos_elections::Error),
	/// A vote is invalid.
	InvalidVote,
	/// A voter is invalid.
	InvalidVoter,
	/// A winner is invalid.
	InvalidWinner,
	/// The given score was invalid.
	InvalidScore,
	/// The provided round is incorrect.
	InvalidRound,
	/// Comparison against `MinimumUntrustedScore` failed.
	UntrustedScoreTooLow,
}

impl From<sp_npos_elections::Error> for FeasibilityError {
	fn from(e: sp_npos_elections::Error) -> Self {
		FeasibilityError::NposElection(e)
	}
}

pub use pallet::*;
#[frame_support::pallet]
pub mod pallet {
	use super::*;
	use frame_support::{pallet_prelude::*, traits::EstimateCallFee};
	use frame_system::pallet_prelude::*;

	#[pallet::config]
	pub trait Config: frame_system::Config + SendTransactionTypes<Call<Self>> {
		type Event: From<Event<Self>>
			+ IsType<<Self as frame_system::Config>::Event>
			+ TryInto<Event<Self>>;

		/// Currency type.
		type Currency: ReservableCurrency<Self::AccountId> + Currency<Self::AccountId>;

		/// Something that can predict the fee of a call. Used to sensibly distribute rewards.
		type EstimateCallFee: EstimateCallFee<Call<Self>, BalanceOf<Self>>;

		/// Duration of the unsigned phase.
		#[pallet::constant]
		type UnsignedPhase: Get<Self::BlockNumber>;
		/// Duration of the signed phase.
		#[pallet::constant]
		type SignedPhase: Get<Self::BlockNumber>;

		/// The minimum amount of improvement to the solution score that defines a solution as
		/// "better" (in any phase).
		#[pallet::constant]
		type SolutionImprovementThreshold: Get<Perbill>;

		/// The repeat threshold of the offchain worker.
		///
		/// For example, if it is 5, that means that at least 5 blocks will elapse between attempts
		/// to submit the worker's solution.
		#[pallet::constant]
		type OffchainRepeat: Get<Self::BlockNumber>;

		/// The priority of the unsigned transaction submitted in the unsigned-phase
		#[pallet::constant]
		type MinerTxPriority: Get<TransactionPriority>;
		/// Maximum number of iteration of balancing that will be executed in the embedded miner of
		/// the pallet.
		#[pallet::constant]
		type MinerMaxIterations: Get<u32>;

		/// Maximum weight that the miner should consume.
		///
		/// The miner will ensure that the total weight of the unsigned solution will not exceed
		/// this value, based on [`WeightInfo::submit_unsigned`].
		#[pallet::constant]
		type MinerMaxWeight: Get<Weight>;

		/// Maximum number of signed submissions that can be queued.
		///
		/// It is best to avoid adjusting this during an election, as it impacts downstream data
		/// structures. In particular, `SignedSubmissionIndices<T>` is bounded on this value. If you
		/// update this value during an election, you _must_ ensure that
		/// `SignedSubmissionIndices.len()` is less than or equal to the new value. Otherwise,
		/// attempts to submit new solutions may cause a runtime panic.
		#[pallet::constant]
		type SignedMaxSubmissions: Get<u32>;

		/// Maximum weight of a signed solution.
		///
		/// This should probably be similar to [`Config::MinerMaxWeight`].
		#[pallet::constant]
		type SignedMaxWeight: Get<Weight>;

		/// Base reward for a signed solution
		#[pallet::constant]
		type SignedRewardBase: Get<BalanceOf<Self>>;

		/// Base deposit for a signed solution.
		#[pallet::constant]
		type SignedDepositBase: Get<BalanceOf<Self>>;

		/// Per-byte deposit for a signed solution.
		#[pallet::constant]
		type SignedDepositByte: Get<BalanceOf<Self>>;

		/// Per-weight deposit for a signed solution.
		#[pallet::constant]
		type SignedDepositWeight: Get<BalanceOf<Self>>;

		/// Handler for the slashed deposits.
		type SlashHandler: OnUnbalanced<NegativeImbalanceOf<Self>>;

		/// Handler for the rewards.
		type RewardHandler: OnUnbalanced<PositiveImbalanceOf<Self>>;

		/// Maximum length (bytes) that the mined solution should consume.
		///
		/// The miner will ensure that the total length of the unsigned solution will not exceed
		/// this value.
		#[pallet::constant]
		type MinerMaxLength: Get<u32>;

		/// Something that will provide the election data.
		type DataProvider: ElectionDataProvider<Self::AccountId, Self::BlockNumber>;

		/// The solution type.
		type Solution: codec::Codec
			+ Default
			+ PartialEq
			+ Eq
			+ Clone
			+ sp_std::fmt::Debug
			+ Ord
<<<<<<< HEAD
			+ CompactSolution
			+ TypeInfo;
=======
			+ NposSolution;
>>>>>>> 12079347

		/// Accuracy used for fallback on-chain election.
		type OnChainAccuracy: PerThing128;

		/// Configuration for the fallback
		type Fallback: Get<FallbackStrategy>;

		/// Origin that can control this pallet. Note that any action taken by this origin (such)
		/// as providing an emergency solution is not checked. Thus, it must be a trusted origin.
		type ForceOrigin: EnsureOrigin<Self::Origin>;

		/// The configuration of benchmarking.
		type BenchmarkingConfig: BenchmarkingConfig;

		/// The weight of the pallet.
		type WeightInfo: WeightInfo;
	}

	#[pallet::hooks]
	impl<T: Config> Hooks<BlockNumberFor<T>> for Pallet<T> {
		fn on_initialize(now: T::BlockNumber) -> Weight {
			let next_election = T::DataProvider::next_election_prediction(now).max(now);

			let signed_deadline = T::SignedPhase::get() + T::UnsignedPhase::get();
			let unsigned_deadline = T::UnsignedPhase::get();

			let remaining = next_election - now;
			let current_phase = Self::current_phase();

			log!(
				trace,
				"current phase {:?}, next election {:?}, metadata: {:?}",
				current_phase,
				next_election,
				Self::snapshot_metadata()
			);
			match current_phase {
				Phase::Off if remaining <= signed_deadline && remaining > unsigned_deadline => {
					// NOTE: if signed-phase length is zero, second part of the if-condition fails.
					match Self::create_snapshot() {
						Ok(_) => {
							Self::on_initialize_open_signed();
							T::WeightInfo::on_initialize_open_signed()
						},
						Err(why) => {
							// Not much we can do about this at this point.
							log!(warn, "failed to open signed phase due to {:?}", why);
							T::WeightInfo::on_initialize_nothing()
						},
					}
				},
				Phase::Signed | Phase::Off
					if remaining <= unsigned_deadline && remaining > Zero::zero() =>
				{
					// our needs vary according to whether or not the unsigned phase follows a
					// signed phase
					let (need_snapshot, enabled) = if current_phase == Phase::Signed {
						// there was previously a signed phase: close the signed phase, no need for
						// snapshot.
						//
						// Notes:
						//
						//   - `Self::finalize_signed_phase()` also appears in `fn do_elect`. This
						//     is a guard against the case that `elect` is called prematurely. This
						//     adds a small amount of overhead, but that is unfortunately
						//     unavoidable.
						let _ = Self::finalize_signed_phase();
						// In the future we can consider disabling the unsigned phase if the signed
						// phase completes successfully, but for now we're enabling it
						// unconditionally as a defensive measure.
						(false, true)
					} else {
						// No signed phase: create a new snapshot, definitely `enable` the unsigned
						// phase.
						(true, true)
					};

					if need_snapshot {
						match Self::create_snapshot() {
							Ok(_) => {
								Self::on_initialize_open_unsigned(enabled, now);
								T::WeightInfo::on_initialize_open_unsigned()
							},
							Err(why) => {
								log!(warn, "failed to open unsigned phase due to {:?}", why);
								T::WeightInfo::on_initialize_nothing()
							},
						}
					} else {
						Self::on_initialize_open_unsigned(enabled, now);
						T::WeightInfo::on_initialize_open_unsigned()
					}
				}
				_ => T::WeightInfo::on_initialize_nothing(),
			}
		}

		fn offchain_worker(now: T::BlockNumber) {
			use sp_runtime::offchain::storage_lock::{BlockAndTime, StorageLock};

			// Create a lock with the maximum deadline of number of blocks in the unsigned phase.
			// This should only come useful in an **abrupt** termination of execution, otherwise the
			// guard will be dropped upon successful execution.
			let mut lock =
				StorageLock::<BlockAndTime<frame_system::Pallet<T>>>::with_block_deadline(
					unsigned::OFFCHAIN_LOCK,
					T::UnsignedPhase::get().saturated_into(),
				);

			match lock.try_lock() {
				Ok(_guard) => {
					Self::do_synchronized_offchain_worker(now);
				},
				Err(deadline) => {
					log!(debug, "offchain worker lock not released, deadline is {:?}", deadline);
				},
			};
		}

		fn integrity_test() {
			use sp_std::mem::size_of;
			// The index type of both voters and targets need to be smaller than that of usize (very
			// unlikely to be the case, but anyhow).
			assert!(size_of::<SolutionVoterIndexOf<T>>() <= size_of::<usize>());
			assert!(size_of::<SolutionTargetIndexOf<T>>() <= size_of::<usize>());

			// ----------------------------
			// Based on the requirements of [`sp_npos_elections::Assignment::try_normalize`].
			let max_vote: usize = <SolutionOf<T> as NposSolution>::LIMIT;

			// 1. Maximum sum of [ChainAccuracy; 16] must fit into `UpperOf<ChainAccuracy>`..
			let maximum_chain_accuracy: Vec<UpperOf<OnChainAccuracyOf<T>>> = (0..max_vote)
				.map(|_| {
					<UpperOf<OnChainAccuracyOf<T>>>::from(
						<OnChainAccuracyOf<T>>::one().deconstruct(),
					)
				})
				.collect();
			let _: UpperOf<OnChainAccuracyOf<T>> = maximum_chain_accuracy
				.iter()
				.fold(Zero::zero(), |acc, x| acc.checked_add(x).unwrap());

			// 2. Maximum sum of [SolutionAccuracy; 16] must fit into `UpperOf<OffchainAccuracy>`.
			let maximum_chain_accuracy: Vec<UpperOf<SolutionAccuracyOf<T>>> = (0..max_vote)
				.map(|_| {
					<UpperOf<SolutionAccuracyOf<T>>>::from(
						<SolutionAccuracyOf<T>>::one().deconstruct(),
					)
				})
				.collect();
			let _: UpperOf<SolutionAccuracyOf<T>> = maximum_chain_accuracy
				.iter()
				.fold(Zero::zero(), |acc, x| acc.checked_add(x).unwrap());

			// We only accept data provider who's maximum votes per voter matches our
			// `T::Solution`'s `LIMIT`.
			//
			// NOTE that this pallet does not really need to enforce this in runtime. The
			// solution cannot represent any voters more than `LIMIT` anyhow.
			assert_eq!(
				<T::DataProvider as ElectionDataProvider<T::AccountId, T::BlockNumber>>::MAXIMUM_VOTES_PER_VOTER,
				<SolutionOf<T> as NposSolution>::LIMIT as u32,
			);
		}
	}

	#[pallet::call]
	impl<T: Config> Pallet<T> {
		/// Submit a solution for the unsigned phase.
		///
		/// The dispatch origin fo this call must be __none__.
		///
		/// This submission is checked on the fly. Moreover, this unsigned solution is only
		/// validated when submitted to the pool from the **local** node. Effectively, this means
		/// that only active validators can submit this transaction when authoring a block (similar
		/// to an inherent).
		///
		/// To prevent any incorrect solution (and thus wasted time/weight), this transaction will
		/// panic if the solution submitted by the validator is invalid in any way, effectively
		/// putting their authoring reward at risk.
		///
		/// No deposit or reward is associated with this submission.
		#[pallet::weight((
			T::WeightInfo::submit_unsigned(
				witness.voters,
				witness.targets,
				raw_solution.solution.voter_count() as u32,
				raw_solution.solution.unique_targets().len() as u32
			),
			DispatchClass::Operational,
		))]
		pub fn submit_unsigned(
			origin: OriginFor<T>,
			raw_solution: Box<RawSolution<SolutionOf<T>>>,
			witness: SolutionOrSnapshotSize,
		) -> DispatchResultWithPostInfo {
			ensure_none(origin)?;
			let error_message = "Invalid unsigned submission must produce invalid block and \
				 deprive validator from their authoring reward.";

			// Check score being an improvement, phase, and desired targets.
			Self::unsigned_pre_dispatch_checks(&raw_solution).expect(error_message);

			// Ensure witness was correct.
			let SolutionOrSnapshotSize { voters, targets } =
				Self::snapshot_metadata().expect(error_message);

			// NOTE: we are asserting, not `ensure`ing -- we want to panic here.
			assert!(voters as u32 == witness.voters, "{}", error_message);
			assert!(targets as u32 == witness.targets, "{}", error_message);

			let ready = Self::feasibility_check(*raw_solution, ElectionCompute::Unsigned)
				.expect(error_message);

			// Store the newly received solution.
			log!(info, "queued unsigned solution with score {:?}", ready.score);
			let ejected_a_solution = <QueuedSolution<T>>::exists();
			<QueuedSolution<T>>::put(ready);
			Self::deposit_event(Event::SolutionStored(
				ElectionCompute::Unsigned,
				ejected_a_solution,
			));

			Ok(None.into())
		}

		/// Set a new value for `MinimumUntrustedScore`.
		///
		/// Dispatch origin must be aligned with `T::ForceOrigin`.
		///
		/// This check can be turned off by setting the value to `None`.
		#[pallet::weight(T::DbWeight::get().writes(1))]
		pub fn set_minimum_untrusted_score(
			origin: OriginFor<T>,
			maybe_next_score: Option<ElectionScore>,
		) -> DispatchResult {
			T::ForceOrigin::ensure_origin(origin)?;
			<MinimumUntrustedScore<T>>::set(maybe_next_score);
			Ok(())
		}

		/// Set a solution in the queue, to be handed out to the client of this pallet in the next
		/// call to `ElectionProvider::elect`.
		///
		/// This can only be set by `T::ForceOrigin`, and only when the phase is `Emergency`.
		///
		/// The solution is not checked for any feasibility and is assumed to be trustworthy, as any
		/// feasibility check itself can in principle cause the election process to fail (due to
		/// memory/weight constrains).
		#[pallet::weight(T::DbWeight::get().reads_writes(1, 1))]
		pub fn set_emergency_election_result(
			origin: OriginFor<T>,
			supports: Supports<T::AccountId>,
		) -> DispatchResult {
			T::ForceOrigin::ensure_origin(origin)?;
			ensure!(Self::current_phase().is_emergency(), <Error<T>>::CallNotAllowed);

			// Note: we don't `rotate_round` at this point; the next call to
			// `ElectionProvider::elect` will succeed and take care of that.

			let solution =
				ReadySolution { supports, score: [0, 0, 0], compute: ElectionCompute::Emergency };

			<QueuedSolution<T>>::put(solution);
			Ok(())
		}

		/// Submit a solution for the signed phase.
		///
		/// The dispatch origin fo this call must be __signed__.
		///
		/// The solution is potentially queued, based on the claimed score and processed at the end
		/// of the signed phase.
		///
		/// A deposit is reserved and recorded for the solution. Based on the outcome, the solution
		/// might be rewarded, slashed, or get all or a part of the deposit back.
		///
		/// # <weight>
		/// Queue size must be provided as witness data.
		/// # </weight>
		#[pallet::weight(T::WeightInfo::submit(*num_signed_submissions))]
		pub fn submit(
			origin: OriginFor<T>,
			raw_solution: Box<RawSolution<SolutionOf<T>>>,
			num_signed_submissions: u32,
		) -> DispatchResult {
			let who = ensure_signed(origin)?;

			// ensure witness data is correct.
			ensure!(
				num_signed_submissions >=
					<SignedSubmissions<T>>::decode_len().unwrap_or_default() as u32,
				Error::<T>::SignedInvalidWitness,
			);

			// ensure solution is timely.
			ensure!(Self::current_phase().is_signed(), Error::<T>::PreDispatchEarlySubmission);

			// NOTE: this is the only case where having separate snapshot would have been better
			// because could do just decode_len. But we can create abstractions to do this.

			// build size. Note: this is not needed for weight calc, thus not input.
			// unlikely to ever return an error: if phase is signed, snapshot will exist.
			let size = Self::snapshot_metadata().ok_or(Error::<T>::MissingSnapshotMetadata)?;

			ensure!(
				Self::feasibility_weight_of(&raw_solution, size) < T::SignedMaxWeight::get(),
				Error::<T>::SignedTooMuchWeight,
			);

			// create the submission
			let deposit = Self::deposit_for(&raw_solution, size);
			let reward = {
<<<<<<< HEAD
				let call = Call::submit { solution: solution.clone(), num_signed_submissions };
=======
				let call = Call::submit(raw_solution.clone(), num_signed_submissions);
>>>>>>> 12079347
				let call_fee = T::EstimateCallFee::estimate_call_fee(&call, None.into());
				T::SignedRewardBase::get().saturating_add(call_fee)
			};

			let submission =
				SignedSubmission { who: who.clone(), deposit, raw_solution: *raw_solution, reward };

			// insert the submission if the queue has space or it's better than the weakest
			// eject the weakest if the queue was full
			let mut signed_submissions = Self::signed_submissions();
			let maybe_removed = match signed_submissions.insert(submission) {
				// it's an error if we failed to insert a submission: this indicates the queue was
				// full but our solution had insufficient score to eject any solution
				signed::InsertResult::NotInserted => return Err(Error::<T>::SignedQueueFull.into()),
				signed::InsertResult::Inserted => None,
				signed::InsertResult::InsertedEjecting(weakest) => Some(weakest),
			};

			// collect deposit. Thereafter, the function cannot fail.
			T::Currency::reserve(&who, deposit).map_err(|_| Error::<T>::SignedCannotPayDeposit)?;

			let ejected_a_solution = maybe_removed.is_some();
			// if we had to remove the weakest solution, unreserve its deposit
			if let Some(removed) = maybe_removed {
				let _remainder = T::Currency::unreserve(&removed.who, removed.deposit);
				debug_assert!(_remainder.is_zero());
			}

			signed_submissions.put();
			Self::deposit_event(Event::SolutionStored(ElectionCompute::Signed, ejected_a_solution));
			Ok(())
		}
	}

	#[pallet::event]
	#[pallet::generate_deposit(pub(super) fn deposit_event)]
	pub enum Event<T: Config> {
		/// A solution was stored with the given compute.
		///
		/// If the solution is signed, this means that it hasn't yet been processed. If the
		/// solution is unsigned, this means that it has also been processed.
		///
		/// The `bool` is `true` when a previous solution was ejected to make room for this one.
		SolutionStored(ElectionCompute, bool),
		/// The election has been finalized, with `Some` of the given computation, or else if the
		/// election failed, `None`.
		ElectionFinalized(Option<ElectionCompute>),
		/// An account has been rewarded for their signed submission being finalized.
		Rewarded(<T as frame_system::Config>::AccountId, BalanceOf<T>),
		/// An account has been slashed for submitting an invalid signed submission.
		Slashed(<T as frame_system::Config>::AccountId, BalanceOf<T>),
		/// The signed phase of the given round has started.
		SignedPhaseStarted(u32),
		/// The unsigned phase of the given round has started.
		UnsignedPhaseStarted(u32),
	}

	/// Error of the pallet that can be returned in response to dispatches.
	#[pallet::error]
	pub enum Error<T> {
		/// Submission was too early.
		PreDispatchEarlySubmission,
		/// Wrong number of winners presented.
		PreDispatchWrongWinnerCount,
		/// Submission was too weak, score-wise.
		PreDispatchWeakSubmission,
		/// The queue was full, and the solution was not better than any of the existing ones.
		SignedQueueFull,
		/// The origin failed to pay the deposit.
		SignedCannotPayDeposit,
		/// Witness data to dispatchable is invalid.
		SignedInvalidWitness,
		/// The signed submission consumes too much weight
		SignedTooMuchWeight,
		/// OCW submitted solution for wrong round
		OcwCallWrongEra,
		/// Snapshot metadata should exist but didn't.
		MissingSnapshotMetadata,
		/// `Self::insert_submission` returned an invalid index.
		InvalidSubmissionIndex,
		/// The call is not allowed at this point.
		CallNotAllowed,
	}

	#[pallet::origin]
	pub struct Origin<T>(PhantomData<T>);

	#[pallet::validate_unsigned]
	impl<T: Config> ValidateUnsigned for Pallet<T> {
		type Call = Call<T>;
		fn validate_unsigned(source: TransactionSource, call: &Self::Call) -> TransactionValidity {
			if let Call::submit_unsigned { solution, .. } = call {
				// Discard solution not coming from the local OCW.
				match source {
					TransactionSource::Local | TransactionSource::InBlock => { /* allowed */ },
					_ => return InvalidTransaction::Call.into(),
				}

				let _ = Self::unsigned_pre_dispatch_checks(solution)
					.map_err(|err| {
						log!(debug, "unsigned transaction validation failed due to {:?}", err);
						err
					})
					.map_err(dispatch_error_to_invalid)?;

				ValidTransaction::with_tag_prefix("OffchainElection")
					// The higher the score[0], the better a solution is.
					.priority(
						T::MinerTxPriority::get()
							.saturating_add(solution.score[0].saturated_into()),
					)
					// Used to deduplicate unsigned solutions: each validator should produce one
					// solution per round at most, and solutions are not propagate.
					.and_provides(solution.round)
					// Transaction should stay in the pool for the duration of the unsigned phase.
					.longevity(T::UnsignedPhase::get().saturated_into::<u64>())
					// We don't propagate this. This can never be validated at a remote node.
					.propagate(false)
					.build()
			} else {
				InvalidTransaction::Call.into()
			}
		}

		fn pre_dispatch(call: &Self::Call) -> Result<(), TransactionValidityError> {
			if let Call::submit_unsigned { solution, .. } = call {
				Self::unsigned_pre_dispatch_checks(solution)
					.map_err(dispatch_error_to_invalid)
					.map_err(Into::into)
			} else {
				Err(InvalidTransaction::Call.into())
			}
		}
	}

	#[pallet::type_value]
	pub fn DefaultForRound() -> u32 {
		1
	}

	/// Internal counter for the number of rounds.
	///
	/// This is useful for de-duplication of transactions submitted to the pool, and general
	/// diagnostics of the pallet.
	///
	/// This is merely incremented once per every time that an upstream `elect` is called.
	#[pallet::storage]
	#[pallet::getter(fn round)]
	pub type Round<T: Config> = StorageValue<_, u32, ValueQuery, DefaultForRound>;

	/// Current phase.
	#[pallet::storage]
	#[pallet::getter(fn current_phase)]
	pub type CurrentPhase<T: Config> = StorageValue<_, Phase<T::BlockNumber>, ValueQuery>;

	/// Current best solution, signed or unsigned, queued to be returned upon `elect`.
	#[pallet::storage]
	#[pallet::getter(fn queued_solution)]
	pub type QueuedSolution<T: Config> = StorageValue<_, ReadySolution<T::AccountId>>;

	/// Snapshot data of the round.
	///
	/// This is created at the beginning of the signed phase and cleared upon calling `elect`.
	#[pallet::storage]
	#[pallet::getter(fn snapshot)]
	pub type Snapshot<T: Config> = StorageValue<_, RoundSnapshot<T::AccountId>>;

	/// Desired number of targets to elect for this round.
	///
	/// Only exists when [`Snapshot`] is present.
	#[pallet::storage]
	#[pallet::getter(fn desired_targets)]
	pub type DesiredTargets<T> = StorageValue<_, u32>;

	/// The metadata of the [`RoundSnapshot`]
	///
	/// Only exists when [`Snapshot`] is present.
	#[pallet::storage]
	#[pallet::getter(fn snapshot_metadata)]
	pub type SnapshotMetadata<T: Config> = StorageValue<_, SolutionOrSnapshotSize>;

	// The following storage items collectively comprise `SignedSubmissions<T>`, and should never be
	// accessed independently. Instead, get `Self::signed_submissions()`, modify it as desired, and
	// then do `signed_submissions.put()` when you're done with it.

	/// The next index to be assigned to an incoming signed submission.
	///
	/// Every accepted submission is assigned a unique index; that index is bound to that particular
	/// submission for the duration of the election. On election finalization, the next index is
	/// reset to 0.
	///
	/// We can't just use `SignedSubmissionIndices.len()`, because that's a bounded set; past its
	/// capacity, it will simply saturate. We can't just iterate over `SignedSubmissionsMap`,
	/// because iteration is slow. Instead, we store the value here.
	#[pallet::storage]
	pub(crate) type SignedSubmissionNextIndex<T: Config> = StorageValue<_, u32, ValueQuery>;

	/// A sorted, bounded set of `(score, index)`, where each `index` points to a value in
	/// `SignedSubmissions`.
	///
	/// We never need to process more than a single signed submission at a time. Signed submissions
	/// can be quite large, so we're willing to pay the cost of multiple database accesses to access
	/// them one at a time instead of reading and decoding all of them at once.
	#[pallet::storage]
	pub(crate) type SignedSubmissionIndices<T: Config> =
		StorageValue<_, SubmissionIndicesOf<T>, ValueQuery>;

	/// Unchecked, signed solutions.
	///
	/// Together with `SubmissionIndices`, this stores a bounded set of `SignedSubmissions` while
	/// allowing us to keep only a single one in memory at a time.
	///
	/// Twox note: the key of the map is an auto-incrementing index which users cannot inspect or
	/// affect; we shouldn't need a cryptographically secure hasher.
	#[pallet::storage]
	pub(crate) type SignedSubmissionsMap<T: Config> =
		StorageMap<_, Twox64Concat, u32, SignedSubmissionOf<T>, ValueQuery>;

	// `SignedSubmissions` items end here.

	/// The minimum score that each 'untrusted' solution must attain in order to be considered
	/// feasible.
	///
	/// Can be set via `set_minimum_untrusted_score`.
	#[pallet::storage]
	#[pallet::getter(fn minimum_untrusted_score)]
	pub type MinimumUntrustedScore<T: Config> = StorageValue<_, ElectionScore>;

	#[pallet::pallet]
	#[pallet::generate_store(pub(super) trait Store)]
	pub struct Pallet<T>(PhantomData<T>);
}

impl<T: Config> Pallet<T> {
	/// Internal logic of the offchain worker, to be executed only when the offchain lock is
	/// acquired with success.
	fn do_synchronized_offchain_worker(now: T::BlockNumber) {
		let current_phase = Self::current_phase();
		log!(trace, "lock for offchain worker acquired. Phase = {:?}", current_phase);
		match current_phase {
			Phase::Unsigned((true, opened)) if opened == now => {
				// Mine a new solution, cache it, and attempt to submit it
				let initial_output = Self::ensure_offchain_repeat_frequency(now)
					.and_then(|_| Self::mine_check_save_submit());
				log!(debug, "initial offchain thread output: {:?}", initial_output);
			},
			Phase::Unsigned((true, opened)) if opened < now => {
				// Try and resubmit the cached solution, and recompute ONLY if it is not
				// feasible.
				let resubmit_output = Self::ensure_offchain_repeat_frequency(now)
					.and_then(|_| Self::restore_or_compute_then_maybe_submit());
				log!(debug, "resubmit offchain thread output: {:?}", resubmit_output);
			},
			_ => {},
		}

		// After election finalization, clear OCW solution storage.
		if <frame_system::Pallet<T>>::events()
			.into_iter()
			.filter_map(|event_record| {
				let local_event = <T as Config>::Event::from(event_record.event);
				local_event.try_into().ok()
			})
			.any(|event| matches!(event, Event::ElectionFinalized(_)))
		{
			unsigned::kill_ocw_solution::<T>();
		}
	}

	/// Logic for [`<Pallet as Hooks>::on_initialize`] when signed phase is being opened.
	pub fn on_initialize_open_signed() {
		log!(info, "Starting signed phase round {}.", Self::round());
		<CurrentPhase<T>>::put(Phase::Signed);
		Self::deposit_event(Event::SignedPhaseStarted(Self::round()));
	}

	/// Logic for [`<Pallet as Hooks<T>>::on_initialize`] when unsigned phase is being opened.
	pub fn on_initialize_open_unsigned(enabled: bool, now: T::BlockNumber) {
		let round = Self::round();
		log!(info, "Starting unsigned phase round {} enabled {}.", round, enabled);
		<CurrentPhase<T>>::put(Phase::Unsigned((enabled, now)));
		Self::deposit_event(Event::UnsignedPhaseStarted(round));
	}

	/// Parts of [`create_snapshot`] that happen inside of this pallet.
	///
	/// Extracted for easier weight calculation.
	fn create_snapshot_internal(
		targets: Vec<T::AccountId>,
		voters: Vec<crate::unsigned::Voter<T>>,
		desired_targets: u32,
	) {
		let metadata =
			SolutionOrSnapshotSize { voters: voters.len() as u32, targets: targets.len() as u32 };
		log!(info, "creating a snapshot with metadata {:?}", metadata);

		<SnapshotMetadata<T>>::put(metadata);
		<DesiredTargets<T>>::put(desired_targets);

		// instead of using storage APIs, we do a manual encoding into a fixed-size buffer.
		// `encoded_size` encodes it without storing it anywhere, this should not cause any
		// allocation.
		let snapshot = RoundSnapshot { voters, targets };
		let size = snapshot.encoded_size();
		log!(debug, "snapshot pre-calculated size {:?}", size);
		let mut buffer = Vec::with_capacity(size);
		snapshot.encode_to(&mut buffer);

		// do some checks.
		debug_assert_eq!(buffer, snapshot.encode());
		// buffer should have not re-allocated since.
		debug_assert!(buffer.len() == size && size == buffer.capacity());

		sp_io::storage::set(&<Snapshot<T>>::hashed_key(), &buffer);
	}

	/// Parts of [`create_snapshot`] that happen outside of this pallet.
	///
	/// Extracted for easier weight calculation.
	fn create_snapshot_external(
	) -> Result<(Vec<T::AccountId>, Vec<crate::unsigned::Voter<T>>, u32), ElectionError> {
		let target_limit = <SolutionTargetIndexOf<T>>::max_value().saturated_into::<usize>();
		let voter_limit = <SolutionVoterIndexOf<T>>::max_value().saturated_into::<usize>();

		let targets =
			T::DataProvider::targets(Some(target_limit)).map_err(ElectionError::DataProvider)?;
		let voters =
			T::DataProvider::voters(Some(voter_limit)).map_err(ElectionError::DataProvider)?;
		let desired_targets =
			T::DataProvider::desired_targets().map_err(ElectionError::DataProvider)?;

		// Defensive-only.
		if targets.len() > target_limit || voters.len() > voter_limit {
			debug_assert!(false, "Snapshot limit has not been respected.");
			return Err(ElectionError::DataProvider("Snapshot too big for submission."))
		}

		Ok((targets, voters, desired_targets))
	}

	/// Creates the snapshot. Writes new data to:
	///
	/// 1. [`SnapshotMetadata`]
	/// 2. [`RoundSnapshot`]
	/// 3. [`DesiredTargets`]
	///
	/// Returns `Ok(())` if operation is okay.
	///
	/// This is a *self-weighing* function, it will register its own extra weight as
	/// [`DispatchClass::Mandatory`] with the system pallet.
	pub fn create_snapshot() -> Result<(), ElectionError> {
		// this is self-weighing itself..
		let (targets, voters, desired_targets) = Self::create_snapshot_external()?;

		// ..therefore we only measure the weight of this and add it.
		Self::create_snapshot_internal(targets, voters, desired_targets);
		Self::register_weight(T::WeightInfo::create_snapshot_internal());
		Ok(())
	}

	/// Register some amount of weight directly with the system pallet.
	///
	/// This is always mandatory weight.
	fn register_weight(weight: Weight) {
		<frame_system::Pallet<T>>::register_extra_weight_unchecked(
			weight,
			DispatchClass::Mandatory,
		);
	}

	/// Kill everything created by [`Pallet::create_snapshot`].
	pub fn kill_snapshot() {
		<Snapshot<T>>::kill();
		<SnapshotMetadata<T>>::kill();
		<DesiredTargets<T>>::kill();
	}

	/// Checks the feasibility of a solution.
	pub fn feasibility_check(
		raw_solution: RawSolution<SolutionOf<T>>,
		compute: ElectionCompute,
	) -> Result<ReadySolution<T::AccountId>, FeasibilityError> {
		let RawSolution { solution, score, round } = raw_solution;

		// First, check round.
		ensure!(Self::round() == round, FeasibilityError::InvalidRound);

		// Winners are not directly encoded in the solution.
		let winners = solution.unique_targets();

		let desired_targets =
			Self::desired_targets().ok_or(FeasibilityError::SnapshotUnavailable)?;

		// NOTE: this is a bit of duplicate, but we keep it around for veracity. The unsigned path
		// already checked this in `unsigned_per_dispatch_checks`. The signed path *could* check it
		// upon arrival, thus we would then remove it here. Given overlay it is cheap anyhow
		ensure!(winners.len() as u32 == desired_targets, FeasibilityError::WrongWinnerCount);

		// Ensure that the solution's score can pass absolute min-score.
		let submitted_score = raw_solution.score.clone();
		ensure!(
			Self::minimum_untrusted_score().map_or(true, |min_score| {
				sp_npos_elections::is_score_better(submitted_score, min_score, Perbill::zero())
			}),
			FeasibilityError::UntrustedScoreTooLow
		);

		// Read the entire snapshot.
		let RoundSnapshot { voters: snapshot_voters, targets: snapshot_targets } =
			Self::snapshot().ok_or(FeasibilityError::SnapshotUnavailable)?;

		// ----- Start building. First, we need some closures.
		let cache = helpers::generate_voter_cache::<T>(&snapshot_voters);
		let voter_at = helpers::voter_at_fn::<T>(&snapshot_voters);
		let target_at = helpers::target_at_fn::<T>(&snapshot_targets);
		let voter_index = helpers::voter_index_fn_usize::<T>(&cache);

		// First, make sure that all the winners are sane.
		// OPTIMIZATION: we could first build the assignments, and then extract the winners directly
		// from that, as that would eliminate a little bit of duplicate work. For now, we keep them
		// separate: First extract winners separately from solution, and then assignments. This is
		// also better, because we can reject solutions that don't meet `desired_targets` early on.
		let winners = winners
			.into_iter()
			.map(|i| target_at(i).ok_or(FeasibilityError::InvalidWinner))
			.collect::<Result<Vec<T::AccountId>, FeasibilityError>>()?;

		// Then convert solution -> assignment. This will fail if any of the indices are gibberish.
		let assignments = solution
			.into_assignment(voter_at, target_at)
			.map_err::<FeasibilityError, _>(Into::into)?;

		// Ensure that assignments is correct.
		let _ = assignments
			.iter()
			.map(|ref assignment| {
				// Check that assignment.who is actually a voter (defensive-only).
				// NOTE: while using the index map from `voter_index` is better than a blind linear
				// search, this *still* has room for optimization. Note that we had the index when
				// we did `solution -> assignment` and we lost it. Ideal is to keep the index
				// around.

				// Defensive-only: must exist in the snapshot.
				let snapshot_index =
					voter_index(&assignment.who).ok_or(FeasibilityError::InvalidVoter)?;
				// Defensive-only: index comes from the snapshot, must exist.
				let (_voter, _stake, targets) =
					snapshot_voters.get(snapshot_index).ok_or(FeasibilityError::InvalidVoter)?;

				// Check that all of the targets are valid based on the snapshot.
				if assignment.distribution.iter().any(|(d, _)| !targets.contains(d)) {
					return Err(FeasibilityError::InvalidVote)
				}
				Ok(())
			})
			.collect::<Result<(), FeasibilityError>>()?;

		// ----- Start building support. First, we need one more closure.
		let stake_of = helpers::stake_of_fn::<T>(&snapshot_voters, &cache);

		// This might fail if the normalization fails. Very unlikely. See `integrity_test`.
		let staked_assignments = assignment_ratio_to_staked_normalized(assignments, stake_of)
			.map_err::<FeasibilityError, _>(Into::into)?;

		// This might fail if one of the voter edges is pointing to a non-winner, which is not
		// really possible anymore because all the winners come from the same `solution`.
		let supports = sp_npos_elections::to_supports(&winners, &staked_assignments)
			.map_err::<FeasibilityError, _>(Into::into)?;

		// Finally, check that the claimed score was indeed correct.
		let known_score = (&supports).evaluate();
		ensure!(known_score == score, FeasibilityError::InvalidScore);

		Ok(ReadySolution { supports, compute, score })
	}

	/// Perform the tasks to be done after a new `elect` has been triggered:
	///
	/// 1. Increment round.
	/// 2. Change phase to [`Phase::Off`]
	/// 3. Clear all snapshot data.
	fn rotate_round() {
		// Inc round.
		<Round<T>>::mutate(|r| *r += 1);

		// Phase is off now.
		<CurrentPhase<T>>::put(Phase::Off);

		// Kill snapshots.
		Self::kill_snapshot();
	}

	/// On-chain fallback of election.
	fn onchain_fallback() -> Result<Supports<T::AccountId>, ElectionError> {
		<onchain::OnChainSequentialPhragmen<OnChainConfig<T>> as ElectionProvider<
			T::AccountId,
			T::BlockNumber,
		>>::elect()
		.map_err(Into::into)
	}

	fn do_elect() -> Result<Supports<T::AccountId>, ElectionError> {
		// We have to unconditionally try finalizing the signed phase here. There are only two
		// possibilities:
		//
		// - signed phase was open, in which case this is essential for correct functioning of the
		//   system
		// - signed phase was complete or not started, in which case finalization is idempotent and
		//   inexpensive (1 read of an empty vector).
		let _ = Self::finalize_signed_phase();
		<QueuedSolution<T>>::take()
			.map_or_else(
				|| match T::Fallback::get() {
					FallbackStrategy::OnChain => Self::onchain_fallback()
						.map(|s| {
							// onchain election incurs maximum block weight
							Self::register_weight(T::BlockWeights::get().max_block);
							(s, ElectionCompute::OnChain)
						})
						.map_err(Into::into),
					FallbackStrategy::Nothing => Err(ElectionError::NoFallbackConfigured),
				},
				|ReadySolution { supports, compute, .. }| Ok((supports, compute)),
			)
			.map(|(supports, compute)| {
				Self::deposit_event(Event::ElectionFinalized(Some(compute)));
				if Self::round() != 1 {
					log!(info, "Finalized election round with compute {:?}.", compute);
				}
				supports
			})
			.map_err(|err| {
				Self::deposit_event(Event::ElectionFinalized(None));
				if Self::round() != 1 {
					log!(warn, "Failed to finalize election round. reason {:?}", err);
				}
				err
			})
	}

	/// record the weight of the given `supports`.
	fn weigh_supports(supports: &Supports<T::AccountId>) {
		let active_voters = supports
			.iter()
			.map(|(_, x)| x)
			.fold(Zero::zero(), |acc, next| acc + next.voters.len() as u32);
		let desired_targets = supports.len() as u32;
		Self::register_weight(T::WeightInfo::elect_queued(active_voters, desired_targets));
	}
}

impl<T: Config> ElectionProvider<T::AccountId, T::BlockNumber> for Pallet<T> {
	type Error = ElectionError;
	type DataProvider = T::DataProvider;

	fn elect() -> Result<Supports<T::AccountId>, Self::Error> {
		match Self::do_elect() {
			Ok(supports) => {
				// All went okay, record the weight, put sign to be Off, clean snapshot, etc.
				Self::weigh_supports(&supports);
				Self::rotate_round();
				Ok(supports)
			},
			Err(why) => {
				log!(error, "Entering emergency mode: {:?}", why);
				<CurrentPhase<T>>::put(Phase::Emergency);
				Err(why)
			},
		}
	}
}

/// convert a DispatchError to a custom InvalidTransaction with the inner code being the error
/// number.
pub fn dispatch_error_to_invalid(error: DispatchError) -> InvalidTransaction {
	let error_number = match error {
		DispatchError::Module { error, .. } => error,
		_ => 0,
	};
	InvalidTransaction::Custom(error_number)
}

#[cfg(test)]
mod feasibility_check {
	//! All of the tests here should be dedicated to only testing the feasibility check and nothing
	//! more. The best way to audit and review these tests is to try and come up with a solution
	//! that is invalid, but gets through the system as valid.

	use super::*;
	use crate::mock::{
		raw_solution, roll_to, EpochLength, ExtBuilder, MultiPhase, Runtime, SignedPhase,
		TargetIndex, UnsignedPhase, VoterIndex,
	};
	use frame_support::assert_noop;

	const COMPUTE: ElectionCompute = ElectionCompute::OnChain;

	#[test]
	fn snapshot_is_there() {
		ExtBuilder::default().build_and_execute(|| {
			roll_to(<EpochLength>::get() - <SignedPhase>::get() - <UnsignedPhase>::get());
			assert!(MultiPhase::current_phase().is_signed());
			let solution = raw_solution();

			// For whatever reason it might be:
			<Snapshot<Runtime>>::kill();

			assert_noop!(
				MultiPhase::feasibility_check(solution, COMPUTE),
				FeasibilityError::SnapshotUnavailable
			);
		})
	}

	#[test]
	fn round() {
		ExtBuilder::default().build_and_execute(|| {
			roll_to(<EpochLength>::get() - <SignedPhase>::get() - <UnsignedPhase>::get());
			assert!(MultiPhase::current_phase().is_signed());

			let mut solution = raw_solution();
			solution.round += 1;
			assert_noop!(
				MultiPhase::feasibility_check(solution, COMPUTE),
				FeasibilityError::InvalidRound
			);
		})
	}

	#[test]
	fn desired_targets() {
		ExtBuilder::default().desired_targets(8).build_and_execute(|| {
			roll_to(<EpochLength>::get() - <SignedPhase>::get() - <UnsignedPhase>::get());
			assert!(MultiPhase::current_phase().is_signed());

			let raw = raw_solution();

			assert_eq!(raw.solution.unique_targets().len(), 4);
			assert_eq!(MultiPhase::desired_targets().unwrap(), 8);

			assert_noop!(
				MultiPhase::feasibility_check(raw, COMPUTE),
				FeasibilityError::WrongWinnerCount,
			);
		})
	}

	#[test]
	fn winner_indices() {
		ExtBuilder::default().desired_targets(2).build_and_execute(|| {
			roll_to(<EpochLength>::get() - <SignedPhase>::get() - <UnsignedPhase>::get());
			assert!(MultiPhase::current_phase().is_signed());

			let mut raw = raw_solution();
			assert_eq!(MultiPhase::snapshot().unwrap().targets.len(), 4);
			// ----------------------------------------------------^^ valid range is [0..3].

			// Swap all votes from 3 to 4. This will ensure that the number of unique winners will
			// still be 4, but one of the indices will be gibberish. Requirement is to make sure 3 a
			// winner, which we don't do here.
			raw.solution
				.votes1
				.iter_mut()
				.filter(|(_, t)| *t == TargetIndex::from(3u16))
				.for_each(|(_, t)| *t += 1);
			raw.solution.votes2.iter_mut().for_each(|(_, [(t0, _)], t1)| {
				if *t0 == TargetIndex::from(3u16) {
					*t0 += 1
				};
				if *t1 == TargetIndex::from(3u16) {
					*t1 += 1
				};
			});
			assert_noop!(
				MultiPhase::feasibility_check(raw, COMPUTE),
				FeasibilityError::InvalidWinner
			);
		})
	}

	#[test]
	fn voter_indices() {
		// Should be caught in `solution.into_assignment`.
		ExtBuilder::default().desired_targets(2).build_and_execute(|| {
			roll_to(<EpochLength>::get() - <SignedPhase>::get() - <UnsignedPhase>::get());
			assert!(MultiPhase::current_phase().is_signed());

			let mut solution = raw_solution();
			assert_eq!(MultiPhase::snapshot().unwrap().voters.len(), 8);
			// ----------------------------------------------------^^ valid range is [0..7].

			// Check that there is an index 7 in votes1, and flip to 8.
			assert!(
				solution
					.solution
					.votes1
					.iter_mut()
					.filter(|(v, _)| *v == VoterIndex::from(7u32))
					.map(|(v, _)| *v = 8)
					.count() > 0
			);
			assert_noop!(
				MultiPhase::feasibility_check(solution, COMPUTE),
				FeasibilityError::NposElection(sp_npos_elections::Error::SolutionInvalidIndex),
			);
		})
	}

	#[test]
	fn voter_votes() {
		ExtBuilder::default().desired_targets(2).build_and_execute(|| {
			roll_to(<EpochLength>::get() - <SignedPhase>::get() - <UnsignedPhase>::get());
			assert!(MultiPhase::current_phase().is_signed());

			let mut solution = raw_solution();
			assert_eq!(MultiPhase::snapshot().unwrap().voters.len(), 8);
			// ----------------------------------------------------^^ valid range is [0..7].

			// First, check that voter at index 7 (40) actually voted for 3 (40) -- this is self
			// vote. Then, change the vote to 2 (30).
			assert_eq!(
				solution
					.solution
					.votes1
					.iter_mut()
					.filter(|(v, t)| *v == 7 && *t == 3)
					.map(|(_, t)| *t = 2)
					.count(),
				1,
			);
			assert_noop!(
				MultiPhase::feasibility_check(solution, COMPUTE),
				FeasibilityError::InvalidVote,
			);
		})
	}

	#[test]
	fn score() {
		ExtBuilder::default().desired_targets(2).build_and_execute(|| {
			roll_to(<EpochLength>::get() - <SignedPhase>::get() - <UnsignedPhase>::get());
			assert!(MultiPhase::current_phase().is_signed());

			let mut solution = raw_solution();
			assert_eq!(MultiPhase::snapshot().unwrap().voters.len(), 8);

			// Simply faff with the score.
			solution.score[0] += 1;

			assert_noop!(
				MultiPhase::feasibility_check(solution, COMPUTE),
				FeasibilityError::InvalidScore,
			);
		})
	}
}

#[cfg(test)]
mod tests {
	use super::*;
	use crate::{
		mock::{
			multi_phase_events, roll_to, AccountId, ExtBuilder, MockWeightInfo, MultiPhase,
			Runtime, SignedMaxSubmissions, System, TargetIndex, Targets,
		},
		Phase,
	};
	use frame_election_provider_support::ElectionProvider;
	use frame_support::{assert_noop, assert_ok};
	use sp_npos_elections::Support;

	#[test]
	fn phase_rotation_works() {
		ExtBuilder::default().build_and_execute(|| {
			// 0 ------- 15 ------- 25 ------- 30 ------- ------- 45 ------- 55 ------- 60
			//           |           |          |                 |           |          |
			//         Signed      Unsigned   Elect             Signed     Unsigned    Elect

			assert_eq!(System::block_number(), 0);
			assert_eq!(MultiPhase::current_phase(), Phase::Off);
			assert_eq!(MultiPhase::round(), 1);

			roll_to(4);
			assert_eq!(MultiPhase::current_phase(), Phase::Off);
			assert!(MultiPhase::snapshot().is_none());
			assert_eq!(MultiPhase::round(), 1);

			roll_to(15);
			assert_eq!(MultiPhase::current_phase(), Phase::Signed);
			assert_eq!(multi_phase_events(), vec![Event::SignedPhaseStarted(1)]);
			assert!(MultiPhase::snapshot().is_some());
			assert_eq!(MultiPhase::round(), 1);

			roll_to(24);
			assert_eq!(MultiPhase::current_phase(), Phase::Signed);
			assert!(MultiPhase::snapshot().is_some());
			assert_eq!(MultiPhase::round(), 1);

			roll_to(25);
			assert_eq!(MultiPhase::current_phase(), Phase::Unsigned((true, 25)));
			assert_eq!(
				multi_phase_events(),
				vec![Event::SignedPhaseStarted(1), Event::UnsignedPhaseStarted(1)],
			);
			assert!(MultiPhase::snapshot().is_some());

			roll_to(29);
			assert_eq!(MultiPhase::current_phase(), Phase::Unsigned((true, 25)));
			assert!(MultiPhase::snapshot().is_some());

			roll_to(30);
			assert_eq!(MultiPhase::current_phase(), Phase::Unsigned((true, 25)));
			assert!(MultiPhase::snapshot().is_some());

			// We close when upstream tells us to elect.
			roll_to(32);
			assert_eq!(MultiPhase::current_phase(), Phase::Unsigned((true, 25)));
			assert!(MultiPhase::snapshot().is_some());

			assert_ok!(MultiPhase::elect());

			assert!(MultiPhase::current_phase().is_off());
			assert!(MultiPhase::snapshot().is_none());
			assert_eq!(MultiPhase::round(), 2);

			roll_to(44);
			assert!(MultiPhase::current_phase().is_off());

			roll_to(45);
			assert!(MultiPhase::current_phase().is_signed());

			roll_to(55);
			assert!(MultiPhase::current_phase().is_unsigned_open_at(55));
		})
	}

	#[test]
	fn signed_phase_void() {
		ExtBuilder::default().phases(0, 10).build_and_execute(|| {
			roll_to(15);
			assert!(MultiPhase::current_phase().is_off());

			roll_to(19);
			assert!(MultiPhase::current_phase().is_off());

			roll_to(20);
			assert!(MultiPhase::current_phase().is_unsigned_open_at(20));
			assert!(MultiPhase::snapshot().is_some());

			roll_to(30);
			assert!(MultiPhase::current_phase().is_unsigned_open_at(20));

			assert_ok!(MultiPhase::elect());

			assert!(MultiPhase::current_phase().is_off());
			assert!(MultiPhase::snapshot().is_none());
		});
	}

	#[test]
	fn unsigned_phase_void() {
		ExtBuilder::default().phases(10, 0).build_and_execute(|| {
			roll_to(15);
			assert!(MultiPhase::current_phase().is_off());

			roll_to(19);
			assert!(MultiPhase::current_phase().is_off());

			roll_to(20);
			assert!(MultiPhase::current_phase().is_signed());
			assert!(MultiPhase::snapshot().is_some());

			roll_to(30);
			assert!(MultiPhase::current_phase().is_signed());

			assert_ok!(MultiPhase::elect());

			assert!(MultiPhase::current_phase().is_off());
			assert!(MultiPhase::snapshot().is_none());
		});
	}

	#[test]
	fn both_phases_void() {
		ExtBuilder::default().phases(0, 0).build_and_execute(|| {
			roll_to(15);
			assert!(MultiPhase::current_phase().is_off());

			roll_to(19);
			assert!(MultiPhase::current_phase().is_off());

			roll_to(20);
			assert!(MultiPhase::current_phase().is_off());

			roll_to(30);
			assert!(MultiPhase::current_phase().is_off());

			// This module is now only capable of doing on-chain backup.
			assert_ok!(MultiPhase::elect());

			assert!(MultiPhase::current_phase().is_off());
		});
	}

	#[test]
	fn early_termination() {
		// An early termination in the signed phase, with no queued solution.
		ExtBuilder::default().build_and_execute(|| {
			// Signed phase started at block 15 and will end at 25.
			roll_to(14);
			assert_eq!(MultiPhase::current_phase(), Phase::Off);

			roll_to(15);
			assert_eq!(multi_phase_events(), vec![Event::SignedPhaseStarted(1)]);
			assert_eq!(MultiPhase::current_phase(), Phase::Signed);
			assert_eq!(MultiPhase::round(), 1);

			// An unexpected call to elect.
			roll_to(20);
			assert_ok!(MultiPhase::elect());

			// We surely can't have any feasible solutions. This will cause an on-chain election.
			assert_eq!(
				multi_phase_events(),
				vec![
					Event::SignedPhaseStarted(1),
					Event::ElectionFinalized(Some(ElectionCompute::OnChain))
				],
			);
			// All storage items must be cleared.
			assert_eq!(MultiPhase::round(), 2);
			assert!(MultiPhase::snapshot().is_none());
			assert!(MultiPhase::snapshot_metadata().is_none());
			assert!(MultiPhase::desired_targets().is_none());
			assert!(MultiPhase::queued_solution().is_none());
			assert!(MultiPhase::signed_submissions().is_empty());
		})
	}

	#[test]
	fn early_termination_with_submissions() {
		// an early termination in the signed phase, with no queued solution.
		ExtBuilder::default().build_and_execute(|| {
			// signed phase started at block 15 and will end at 25.
			roll_to(14);
			assert_eq!(MultiPhase::current_phase(), Phase::Off);

			roll_to(15);
			assert_eq!(multi_phase_events(), vec![Event::SignedPhaseStarted(1)]);
			assert_eq!(MultiPhase::current_phase(), Phase::Signed);
			assert_eq!(MultiPhase::round(), 1);

			// fill the queue with signed submissions
			for s in 0..SignedMaxSubmissions::get() {
				let solution = RawSolution { score: [(5 + s).into(), 0, 0], ..Default::default() };
				assert_ok!(MultiPhase::submit(
					crate::mock::Origin::signed(99),
					Box::new(solution),
					MultiPhase::signed_submissions().len() as u32
				));
			}

			// an unexpected call to elect.
			roll_to(20);
			assert_ok!(MultiPhase::elect());

			// all storage items must be cleared.
			assert_eq!(MultiPhase::round(), 2);
			assert!(MultiPhase::snapshot().is_none());
			assert!(MultiPhase::snapshot_metadata().is_none());
			assert!(MultiPhase::desired_targets().is_none());
			assert!(MultiPhase::queued_solution().is_none());
			assert!(MultiPhase::signed_submissions().is_empty());
		})
	}

	#[test]
	fn fallback_strategy_works() {
		ExtBuilder::default().fallback(FallbackStrategy::OnChain).build_and_execute(|| {
			roll_to(15);
			assert_eq!(MultiPhase::current_phase(), Phase::Signed);

			roll_to(25);
			assert_eq!(MultiPhase::current_phase(), Phase::Unsigned((true, 25)));

			// Zilch solutions thus far.
			let supports = MultiPhase::elect().unwrap();

			assert_eq!(
				supports,
				vec![
					(30, Support { total: 40, voters: vec![(2, 5), (4, 5), (30, 30)] }),
					(40, Support { total: 60, voters: vec![(2, 5), (3, 10), (4, 5), (40, 40)] })
				]
			)
		});

		ExtBuilder::default().fallback(FallbackStrategy::Nothing).build_and_execute(|| {
			roll_to(15);
			assert_eq!(MultiPhase::current_phase(), Phase::Signed);

			roll_to(25);
			assert_eq!(MultiPhase::current_phase(), Phase::Unsigned((true, 25)));

			// Zilch solutions thus far.
			assert_eq!(MultiPhase::elect().unwrap_err(), ElectionError::NoFallbackConfigured);
		})
	}

	#[test]
	fn snapshot_creation_fails_if_too_big() {
		ExtBuilder::default().build_and_execute(|| {
			Targets::set((0..(TargetIndex::max_value() as AccountId) + 1).collect::<Vec<_>>());

			// Signed phase failed to open.
			roll_to(15);
			assert_eq!(MultiPhase::current_phase(), Phase::Off);

			// Unsigned phase failed to open.
			roll_to(25);
			assert_eq!(MultiPhase::current_phase(), Phase::Off);

			// On-chain backup works though.
			roll_to(29);
			let supports = MultiPhase::elect().unwrap();
			assert!(supports.len() > 0);
		})
	}

	#[test]
	fn untrusted_score_verification_is_respected() {
		ExtBuilder::default().build_and_execute(|| {
			roll_to(15);
			assert_eq!(MultiPhase::current_phase(), Phase::Signed);

			let (solution, _) = MultiPhase::mine_solution(2).unwrap();
			// Default solution has a score of [50, 100, 5000].
			assert_eq!(solution.score, [50, 100, 5000]);

			<MinimumUntrustedScore<Runtime>>::put([49, 0, 0]);
			assert_ok!(MultiPhase::feasibility_check(solution.clone(), ElectionCompute::Signed));

			<MinimumUntrustedScore<Runtime>>::put([51, 0, 0]);
			assert_noop!(
				MultiPhase::feasibility_check(solution, ElectionCompute::Signed),
				FeasibilityError::UntrustedScoreTooLow,
			);
		})
	}

	#[test]
	fn number_of_voters_allowed_2sec_block() {
		// Just a rough estimate with the substrate weights.
		assert!(!MockWeightInfo::get());

		let all_voters: u32 = 10_000;
		let all_targets: u32 = 5_000;
		let desired: u32 = 1_000;
		let weight_with = |active| {
			<Runtime as Config>::WeightInfo::submit_unsigned(
				all_voters,
				all_targets,
				active,
				desired,
			)
		};

		let mut active = 1;
		while weight_with(active) <=
			<Runtime as frame_system::Config>::BlockWeights::get().max_block ||
			active == all_voters
		{
			active += 1;
		}

		println!("can support {} voters to yield a weight of {}", active, weight_with(active));
	}
}<|MERGE_RESOLUTION|>--- conflicted
+++ resolved
@@ -423,19 +423,11 @@
 /// This is what will get submitted to the chain.
 ///
 /// Such a solution should never become effective in anyway before being checked by the
-<<<<<<< HEAD
-/// `Pallet::feasibility_check`
+/// `Pallet::feasibility_check`.
 #[derive(PartialEq, Eq, Clone, Encode, Decode, RuntimeDebug, PartialOrd, Ord, TypeInfo)]
-pub struct RawSolution<C> {
-	/// Compact election edges.
-	pub compact: C,
-=======
-/// `Pallet::feasibility_check`.
-#[derive(PartialEq, Eq, Clone, Encode, Decode, RuntimeDebug, PartialOrd, Ord)]
 pub struct RawSolution<S> {
 	/// the solution itself.
 	pub solution: S,
->>>>>>> 12079347
 	/// The _claimed_ score of the solution.
 	pub score: ElectionScore,
 	/// The round at which this solution should be submitted.
@@ -670,12 +662,8 @@
 			+ Clone
 			+ sp_std::fmt::Debug
 			+ Ord
-<<<<<<< HEAD
-			+ CompactSolution
+			+ NposSolution
 			+ TypeInfo;
-=======
-			+ NposSolution;
->>>>>>> 12079347
 
 		/// Accuracy used for fallback on-chain election.
 		type OnChainAccuracy: PerThing128;
@@ -989,11 +977,7 @@
 			// create the submission
 			let deposit = Self::deposit_for(&raw_solution, size);
 			let reward = {
-<<<<<<< HEAD
-				let call = Call::submit { solution: solution.clone(), num_signed_submissions };
-=======
-				let call = Call::submit(raw_solution.clone(), num_signed_submissions);
->>>>>>> 12079347
+				let call = Call::submit { solution: raw_solution.clone(), num_signed_submissions };
 				let call_fee = T::EstimateCallFee::estimate_call_fee(&call, None.into());
 				T::SignedRewardBase::get().saturating_add(call_fee)
 			};
