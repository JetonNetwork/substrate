--- conflicted
+++ resolved
@@ -328,11 +328,7 @@
 }
 
 /// Current phase of the pallet.
-<<<<<<< HEAD
-#[derive(PartialEq, Eq, Clone, Copy, Encode, Decode, RuntimeDebug, TypeInfo)]
-=======
-#[derive(PartialEq, Eq, Clone, Copy, Encode, Decode, Debug)]
->>>>>>> c625c2ad
+#[derive(PartialEq, Eq, Clone, Copy, Encode, Decode, Debug, TypeInfo)]
 pub enum Phase<Bn> {
 	/// Nothing, the election is not happening.
 	Off,
@@ -408,11 +404,7 @@
 }
 
 /// The type of `Computation` that provided this election data.
-<<<<<<< HEAD
-#[derive(PartialEq, Eq, Clone, Copy, Encode, Decode, RuntimeDebug, TypeInfo)]
-=======
-#[derive(PartialEq, Eq, Clone, Copy, Encode, Decode, Debug)]
->>>>>>> c625c2ad
+#[derive(PartialEq, Eq, Clone, Copy, Encode, Decode, Debug, TypeInfo)]
 pub enum ElectionCompute {
 	/// Election was computed on-chain.
 	OnChain,
@@ -486,11 +478,7 @@
 /// This is stored automatically on-chain, and it contains the **size of the entire snapshot**.
 /// This is also used in dispatchables as weight witness data and should **only contain the size of
 /// the presented solution**, not the entire snapshot.
-<<<<<<< HEAD
-#[derive(PartialEq, Eq, Clone, Copy, Encode, Decode, RuntimeDebug, Default, TypeInfo)]
-=======
-#[derive(PartialEq, Eq, Clone, Copy, Encode, Decode, Debug, Default)]
->>>>>>> c625c2ad
+#[derive(PartialEq, Eq, Clone, Copy, Encode, Decode, Debug, Default, TypeInfo)]
 pub struct SolutionOrSnapshotSize {
 	/// The length of voters.
 	#[codec(compact)]
