// This file is part of Substrate.

// Copyright (C) 2020-2021 Parity Technologies (UK) Ltd.
// SPDX-License-Identifier: Apache-2.0

// Licensed under the Apache License, Version 2.0 (the "License");
// you may not use this file except in compliance with the License.
// You may obtain a copy of the License at
//
// 	http://www.apache.org/licenses/LICENSE-2.0
//
// Unless required by applicable law or agreed to in writing, software
// distributed under the License is distributed on an "AS IS" BASIS,
// WITHOUT WARRANTIES OR CONDITIONS OF ANY KIND, either express or implied.
// See the License for the specific language governing permissions and
// limitations under the License.

//! # Merkle Mountain Range
//!
//! ## Overview
//!
//! Details on Merkle Mountain Ranges (MMRs) can be found here:
//! <https://github.com/mimblewimble/grin/blob/master/doc/mmr.md>
//!
//! The MMR pallet constructs a MMR from leaf data obtained on every block from
//! `LeafDataProvider`. MMR nodes are stored both in:
//! - on-chain storage - hashes only; not full leaf content)
//! - off-chain storage - via Indexing API we push full leaf content (and all internal nodes as
//! well) to the Off-chain DB, so that the data is available for Off-chain workers.
//! Hashing used for MMR is configurable independently from the rest of the runtime (i.e. not using
//! `frame_system::Hashing`) so something compatible with external chains can be used (like
//! Keccak256 for Ethereum compatibility).
//!
//! Depending on the usage context (off-chain vs on-chain) the pallet is able to:
//! - verify MMR leaf proofs (on-chain)
//! - generate leaf proofs (off-chain)
//!
//! See [primitives::Compact] documentation for how you can optimize proof size for leafs that are
//! composed from multiple elements.
//!
//! ## What for?
//!
//! Primary use case for this pallet is to generate MMR root hashes, that can latter on be used by
//! BEEFY protocol (see <https://github.com/paritytech/grandpa-bridge-gadget>).
//! MMR root hashes along with BEEFY will make it possible to build Super Light Clients (SLC) of
//! Substrate-based chains. The SLC will be able to follow finality and can be shown proofs of more
//! details that happened on the source chain.
//! In that case the chain which contains the pallet generates the Root Hashes and Proofs, which
//! are then presented to another chain acting as a light client which can verify them.
//!
//! Secondary use case is to archive historical data, but still be able to retrieve them on-demand
//! if needed. For instance if parent block hashes are stored in the MMR it's possible at any point
//! in time to provide a MMR proof about some past block hash, while this data can be safely pruned
//! from on-chain storage.
//!
//! NOTE This pallet is experimental and not proven to work in production.
#![cfg_attr(not(feature = "std"), no_std)]

use codec::Encode;
use frame_support::weights::Weight;
use sp_runtime::traits;

#[cfg(any(feature = "runtime-benchmarks", test))]
mod benchmarking;
mod default_weights;
mod mmr;
#[cfg(test)]
mod mock;
#[cfg(test)]
mod tests;

pub use pallet::*;
pub use pallet_mmr_primitives as primitives;

pub trait WeightInfo {
	fn on_initialize(peaks: u64) -> Weight;
}

#[frame_support::pallet]
pub mod pallet {
	use super::*;
	use frame_support::pallet_prelude::*;
	use frame_system::pallet_prelude::*;

	#[pallet::pallet]
	#[pallet::generate_store(pub(super) trait Store)]
	pub struct Pallet<T, I = ()>(PhantomData<(T, I)>);

	/// This pallet's configuration trait
	#[pallet::config]
	pub trait Config<I: 'static = ()>: frame_system::Config {
		/// Prefix for elements stored in the Off-chain DB via Indexing API.
		///
		/// Each node of the MMR is inserted both on-chain and off-chain via Indexing API.
		/// The former does not store full leaf content, just it's compact version (hash),
		/// and some of the inner mmr nodes might be pruned from on-chain storage.
		/// The latter will contain all the entries in their full form.
		///
		/// Each node is stored in the Off-chain DB under key derived from the [`Self::INDEXING_PREFIX`] and
		/// it's in-tree index (MMR position).
		const INDEXING_PREFIX: &'static [u8];

		/// A hasher type for MMR.
		///
		/// To construct trie nodes that result in merging (bagging) two peaks, depending on the node
		/// kind we take either:
		/// - The node (hash) itself if it's an inner node.
		/// - The hash of SCALE-encoding of the leaf data if it's a leaf node.
		///
		/// Then we create a tuple of these two hashes, SCALE-encode it (concatenate) and
		/// hash, to obtain a new MMR inner node - the new peak.
		type Hashing: traits::Hash<Output = <Self as Config<I>>::Hash>;

		/// The hashing output type.
		///
		/// This type is actually going to be stored in the MMR.
		/// Required to be provided again, to satisfy trait bounds for storage items.
		type Hash: traits::Member
			+ traits::MaybeSerializeDeserialize
			+ sp_std::fmt::Debug
			+ sp_std::hash::Hash
			+ AsRef<[u8]>
			+ AsMut<[u8]>
			+ Copy
			+ Default
			+ codec::Codec
<<<<<<< HEAD
			+ codec::EncodeLike
			+ scale_info::TypeInfo;
=======
			+ codec::EncodeLike;
>>>>>>> 1d5abf01

		/// Data stored in the leaf nodes.
		///
		/// The [LeafData](primitives::LeafDataProvider) is responsible for returning the entire leaf
		/// data that will be inserted to the MMR.
		/// [LeafDataProvider](primitives::LeafDataProvider)s can be composed into tuples to put
		/// multiple elements into the tree. In such a case it might be worth using [primitives::Compact]
		/// to make MMR proof for one element of the tuple leaner.
		///
		/// Note that the leaf at each block MUST be unique. You may want to include a block hash or block
		/// number as an easiest way to ensure that.
		type LeafData: primitives::LeafDataProvider;

		/// A hook to act on the new MMR root.
		///
		/// For some applications it might be beneficial to make the MMR root available externally
		/// apart from having it in the storage. For instance you might output it in the header digest
		/// (see [`frame_system::Pallet::deposit_log`]) to make it available for Light Clients.
		/// Hook complexity should be `O(1)`.
		type OnNewRoot: primitives::OnNewRoot<<Self as Config<I>>::Hash>;

		/// Weights for this pallet.
		type WeightInfo: WeightInfo;
	}

	/// Latest MMR Root hash.
	#[pallet::storage]
	#[pallet::getter(fn mmr_root_hash)]
	pub type RootHash<T: Config<I>, I: 'static = ()> =
		StorageValue<_, <T as Config<I>>::Hash, ValueQuery>;

	/// Current size of the MMR (number of leaves).
	#[pallet::storage]
	#[pallet::getter(fn mmr_leaves)]
	pub type NumberOfLeaves<T, I = ()> = StorageValue<_, u64, ValueQuery>;

	/// Hashes of the nodes in the MMR.
	///
	/// Note this collection only contains MMR peaks, the inner nodes (and leaves)
	/// are pruned and only stored in the Offchain DB.
	#[pallet::storage]
	#[pallet::getter(fn mmr_peak)]
	pub type Nodes<T: Config<I>, I: 'static = ()> =
		StorageMap<_, Identity, u64, <T as Config<I>>::Hash, OptionQuery>;

	#[pallet::hooks]
	impl<T: Config<I>, I: 'static> Hooks<BlockNumberFor<T>> for Pallet<T, I> {
		fn on_initialize(_n: T::BlockNumber) -> Weight {
			use primitives::LeafDataProvider;
			let leaves = Self::mmr_leaves();
			let peaks_before = mmr::utils::NodesUtils::new(leaves).number_of_peaks();
			let data = T::LeafData::leaf_data();
			// append new leaf to MMR
			let mut mmr: ModuleMmr<mmr::storage::RuntimeStorage, T, I> = mmr::Mmr::new(leaves);
			mmr.push(data).expect("MMR push never fails.");

			// update the size
			let (leaves, root) = mmr.finalize().expect("MMR finalize never fails.");
			<T::OnNewRoot as primitives::OnNewRoot<_>>::on_new_root(&root);

			<NumberOfLeaves<T, I>>::put(leaves);
			<RootHash<T, I>>::put(root);

			let peaks_after = mmr::utils::NodesUtils::new(leaves).number_of_peaks();
			T::WeightInfo::on_initialize(peaks_before.max(peaks_after))
		}
	}
}

/// A MMR specific to the pallet.
type ModuleMmr<StorageType, T, I> = mmr::Mmr<StorageType, T, I, LeafOf<T, I>>;

/// Leaf data.
type LeafOf<T, I> = <<T as Config<I>>::LeafData as primitives::LeafDataProvider>::LeafData;

/// Hashing used for the pallet.
pub(crate) type HashingOf<T, I> = <T as Config<I>>::Hashing;

/// Stateless MMR proof verification.
///
/// This function can be used to verify received MMR proof (`proof`)
/// for given leaf data (`leaf`) against a known MMR root hash (`root`).
///
/// The verification does not require any storage access.
pub fn verify_leaf_proof<H, L>(
	root: H::Output,
	leaf: mmr::Node<H, L>,
	proof: primitives::Proof<H::Output>,
) -> Result<(), primitives::Error>
where
	H: traits::Hash,
	L: primitives::FullLeaf,
{
	let is_valid = mmr::verify_leaf_proof::<H, L>(root, leaf, proof)?;
	if is_valid {
		Ok(())
	} else {
		Err(primitives::Error::Verify.log_debug(("The proof is incorrect.", root)))
	}
}

impl<T: Config<I>, I: 'static> Pallet<T, I> {
	fn offchain_key(pos: u64) -> sp_std::prelude::Vec<u8> {
		(T::INDEXING_PREFIX, pos).encode()
	}

	/// Generate a MMR proof for the given `leaf_index`.
	///
	/// Note this method can only be used from an off-chain context
	/// (Offchain Worker or Runtime API call), since it requires
	/// all the leaves to be present.
	/// It may return an error or panic if used incorrectly.
	pub fn generate_proof(
		leaf_index: u64,
	) -> Result<(LeafOf<T, I>, primitives::Proof<<T as Config<I>>::Hash>), primitives::Error> {
		let mmr: ModuleMmr<mmr::storage::OffchainStorage, T, I> = mmr::Mmr::new(Self::mmr_leaves());
		mmr.generate_proof(leaf_index)
	}

	/// Verify MMR proof for given `leaf`.
	///
	/// This method is safe to use within the runtime code.
	/// It will return `Ok(())` if the proof is valid
	/// and an `Err(..)` if MMR is inconsistent (some leaves are missing)
	/// or the proof is invalid.
	pub fn verify_leaf(
		leaf: LeafOf<T, I>,
		proof: primitives::Proof<<T as Config<I>>::Hash>,
	) -> Result<(), primitives::Error> {
		if proof.leaf_count > Self::mmr_leaves() ||
			proof.leaf_count == 0 ||
			proof.items.len() as u32 > mmr::utils::NodesUtils::new(proof.leaf_count).depth()
		{
			return Err(primitives::Error::Verify
				.log_debug("The proof has incorrect number of leaves or proof items."))
		}

		let mmr: ModuleMmr<mmr::storage::RuntimeStorage, T, I> = mmr::Mmr::new(proof.leaf_count);
		let is_valid = mmr.verify_leaf_proof(leaf, proof)?;
		if is_valid {
			Ok(())
		} else {
			Err(primitives::Error::Verify.log_debug("The proof is incorrect."))
		}
	}
}<|MERGE_RESOLUTION|>--- conflicted
+++ resolved
@@ -124,12 +124,8 @@
 			+ Copy
 			+ Default
 			+ codec::Codec
-<<<<<<< HEAD
 			+ codec::EncodeLike
 			+ scale_info::TypeInfo;
-=======
-			+ codec::EncodeLike;
->>>>>>> 1d5abf01
 
 		/// Data stored in the leaf nodes.
 		///
