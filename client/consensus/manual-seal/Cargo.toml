[package]
name = "sc-consensus-manual-seal"
version = "0.10.0-dev"
authors = ["Parity Technologies <admin@parity.io>"]
description = "Manual sealing engine for Substrate"
edition = "2018"
license = "GPL-3.0-or-later WITH Classpath-exception-2.0"
homepage = "https://substrate.dev"
repository = "https://github.com/paritytech/substrate/"
readme = "README.md"

[package.metadata.docs.rs]
targets = ["x86_64-unknown-linux-gnu"]

[dependencies]
derive_more = "0.99.2"
futures = "0.3.9"
<<<<<<< HEAD

jsonrpsee = { git = "https://github.com/paritytech/jsonrpsee", branch = "master", features = ["server"] }
=======
jsonrpc-core = "18.0.0"
jsonrpc-core-client = "18.0.0"
jsonrpc-derive = "18.0.0"
>>>>>>> d2a43d47
log = "0.4.8"
codec = { package = "parity-scale-codec", version = "2.0.0" }
serde = { version = "1.0", features = ["derive"] }
assert_matches = "1.3.0"
async-trait = "0.1.50"

sc-client-api = { path = "../../api", version = "4.0.0-dev" }
sc-consensus = { version = "0.10.0-dev", path = "../../consensus/common" }
sc-consensus-babe = { path = "../../consensus/babe", version = "0.10.0-dev" }
sc-consensus-epochs = { path = "../../consensus/epochs", version = "0.10.0-dev" }
sp-consensus-babe = { path = "../../../primitives/consensus/babe", version = "0.10.0-dev" }

sc-transaction-pool = { path = "../../transaction-pool", version = "4.0.0-dev" }
sp-blockchain = { path = "../../../primitives/blockchain", version = "4.0.0-dev" }
sp-consensus = { path = "../../../primitives/consensus/common", version = "0.10.0-dev" }
sp-consensus-slots = { path = "../../../primitives/consensus/slots", version = "0.10.0-dev" }
sp-inherents = { path = "../../../primitives/inherents", version = "4.0.0-dev" }
sp-runtime = { path = "../../../primitives/runtime", version = "4.0.0-dev" }
sp-core = { path = "../../../primitives/core", version = "4.0.0-dev" }
sp-keystore = { path = "../../../primitives/keystore", version = "0.10.0-dev" }
sp-api = { path = "../../../primitives/api", version = "4.0.0-dev" }
sc-transaction-pool-api = { path = "../../../client/transaction-pool/api", version = "4.0.0-dev" }
sp-timestamp = { path = "../../../primitives/timestamp", version = "4.0.0-dev" }

prometheus-endpoint = { package = "substrate-prometheus-endpoint", path = "../../../utils/prometheus", version = "0.9.0" }

[dev-dependencies]
tokio = { version = "0.2", features = ["rt-core", "macros"] }
sc-basic-authorship = { path = "../../basic-authorship", version = "0.10.0-dev" }
substrate-test-runtime-client = { path = "../../../test-utils/runtime/client", version = "2.0.0" }
substrate-test-runtime-transaction-pool = { path = "../../../test-utils/runtime/transaction-pool", version = "2.0.0" }<|MERGE_RESOLUTION|>--- conflicted
+++ resolved
@@ -15,14 +15,8 @@
 [dependencies]
 derive_more = "0.99.2"
 futures = "0.3.9"
-<<<<<<< HEAD
 
 jsonrpsee = { git = "https://github.com/paritytech/jsonrpsee", branch = "master", features = ["server"] }
-=======
-jsonrpc-core = "18.0.0"
-jsonrpc-core-client = "18.0.0"
-jsonrpc-derive = "18.0.0"
->>>>>>> d2a43d47
 log = "0.4.8"
 codec = { package = "parity-scale-codec", version = "2.0.0" }
 serde = { version = "1.0", features = ["derive"] }
