// This file is part of Substrate.

// Copyright (C) 2017-2021 Parity Technologies (UK) Ltd.
// SPDX-License-Identifier: GPL-3.0-or-later WITH Classpath-exception-2.0

// This program is free software: you can redistribute it and/or modify
// it under the terms of the GNU General Public License as published by
// the Free Software Foundation, either version 3 of the License, or
// (at your option) any later version.

// This program is distributed in the hope that it will be useful,
// but WITHOUT ANY WARRANTY; without even the implied warranty of
// MERCHANTABILITY or FITNESS FOR A PARTICULAR PURPOSE. See the
// GNU General Public License for more details.

// You should have received a copy of the GNU General Public License
// along with this program. If not, see <https://www.gnu.org/licenses/>.

//! Substrate RPC implementation.
//!
//! A core implementation of Substrate RPC interfaces.

#![warn(missing_docs)]

use rpc::futures::Future;
use sp_core::traits::SpawnNamed;
use std::sync::Arc;

pub use sc_rpc_api::{DenyUnsafe, Metadata};
pub use rpc::IoHandlerExtension as RpcExtension;

pub mod author;
pub mod chain;
pub mod offchain;
pub mod state;
pub mod system;

#[cfg(any(test, feature = "test-helpers"))]
pub mod testing;

/// Task executor that is being used by RPC subscriptions.
#[derive(Clone)]
pub struct SubscriptionTaskExecutor(Arc<dyn SpawnNamed>);

impl SubscriptionTaskExecutor {
	/// Create a new `Self` with the given spawner.
	pub fn new(spawn: impl SpawnNamed + 'static) -> Self {
		Self(Arc::new(spawn))
	}
}

impl SubscriptionTaskExecutor {
	fn spawn(
		&self,
<<<<<<< HEAD
		name: &'static str,
		future: impl Future<Output = ()> + Send + 'static,
	) {
		self.0.spawn(name, Box::pin(future));
=======
		future: Box<dyn Future<Item = (), Error = ()> + Send>,
	) -> Result<(), ExecuteError<Box<dyn Future<Item = (), Error = ()> + Send>>> {
		self.0.spawn("substrate-rpc-subscription", future.compat().map(drop).boxed());
		Ok(())
>>>>>>> 947a6bc1
	}
}<|MERGE_RESOLUTION|>--- conflicted
+++ resolved
@@ -52,16 +52,9 @@
 impl SubscriptionTaskExecutor {
 	fn spawn(
 		&self,
-<<<<<<< HEAD
 		name: &'static str,
 		future: impl Future<Output = ()> + Send + 'static,
 	) {
 		self.0.spawn(name, Box::pin(future));
-=======
-		future: Box<dyn Future<Item = (), Error = ()> + Send>,
-	) -> Result<(), ExecuteError<Box<dyn Future<Item = (), Error = ()> + Send>>> {
-		self.0.spawn("substrate-rpc-subscription", future.compat().map(drop).boxed());
-		Ok(())
->>>>>>> 947a6bc1
 	}
 }