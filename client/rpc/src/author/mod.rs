// This file is part of Substrate.

// Copyright (C) 2017-2021 Parity Technologies (UK) Ltd.
// SPDX-License-Identifier: GPL-3.0-or-later WITH Classpath-exception-2.0

// This program is free software: you can redistribute it and/or modify
// it under the terms of the GNU General Public License as published by
// the Free Software Foundation, either version 3 of the License, or
// (at your option) any later version.

// This program is distributed in the hope that it will be useful,
// but WITHOUT ANY WARRANTY; without even the implied warranty of
// MERCHANTABILITY or FITNESS FOR A PARTICULAR PURPOSE. See the
// GNU General Public License for more details.

// You should have received a copy of the GNU General Public License
// along with this program. If not, see <https://www.gnu.org/licenses/>.

//! Substrate block-author/full-node API.

#[cfg(test)]
mod tests;

use std::{sync::Arc, convert::TryInto};
use log::warn;

use sp_blockchain::{Error as ClientError, HeaderBackend};

use rpc::futures::{
	SinkExt, StreamExt, FutureExt, TryFutureExt, future, task,
};
use sc_rpc_api::DenyUnsafe;
use jsonrpc_pubsub::{typed::Subscriber, SubscriptionId, manager::SubscriptionManager};
use codec::{Encode, Decode};
use sp_core::Bytes;
use sp_keystore::{SyncCryptoStorePtr, SyncCryptoStore};
use sp_api::ProvideRuntimeApi;
use sp_runtime::generic;
use sp_transaction_pool::{
	TransactionPool, InPoolTransaction, TransactionStatus, TransactionSource,
	BlockHash, TxHash, TransactionFor, error::IntoPoolError,
};
use sp_session::SessionKeys;

/// Re-export the API for backward compatibility.
pub use sc_rpc_api::author::*;
use self::error::{Error, FutureResult, Result};

/// Authoring API
pub struct Author<P, Client> {
	/// Substrate client
	client: Arc<Client>,
	/// Transactions pool
	pool: Arc<P>,
	/// Subscriptions manager
	subscriptions: SubscriptionManager,
	/// The key store.
	keystore: SyncCryptoStorePtr,
	/// Whether to deny unsafe calls
	deny_unsafe: DenyUnsafe,
}

impl<P, Client> Author<P, Client> {
	/// Create new instance of Authoring API.
	pub fn new(
		client: Arc<Client>,
		pool: Arc<P>,
		subscriptions: SubscriptionManager,
		keystore: SyncCryptoStorePtr,
		deny_unsafe: DenyUnsafe,
	) -> Self {
		Author {
			client,
			pool,
			subscriptions,
			keystore,
			deny_unsafe,
		}
	}
}

/// Currently we treat all RPC transactions as externals.
///
/// Possibly in the future we could allow opt-in for special treatment
/// of such transactions, so that the block authors can inject
/// some unique transactions via RPC and have them included in the pool.
const TX_SOURCE: TransactionSource = TransactionSource::External;

impl<P, Client> AuthorApi<TxHash<P>, BlockHash<P>> for Author<P, Client>
	where
		P: TransactionPool + Sync + Send + 'static,
		Client: HeaderBackend<P::Block> + ProvideRuntimeApi<P::Block> + Send + Sync + 'static,
		Client::Api: SessionKeys<P::Block, Error = ClientError>,
{
	type Metadata = crate::Metadata;

	fn insert_key(
		&self,
		key_type: String,
		suri: String,
		public: Bytes,
	) -> Result<()> {
		self.deny_unsafe.check_if_safe()?;

		let key_type = key_type.as_str().try_into().map_err(|_| Error::BadKeyType)?;
		SyncCryptoStore::insert_unknown(&*self.keystore, key_type, &suri, &public[..])
			.map_err(|_| Error::KeyStoreUnavailable)?;
		Ok(())
	}

	fn rotate_keys(&self) -> Result<Bytes> {
		self.deny_unsafe.check_if_safe()?;

		let best_block_hash = self.client.info().best_hash;
		self.client.runtime_api().generate_session_keys(
			&generic::BlockId::Hash(best_block_hash),
			None,
		).map(Into::into).map_err(|e| Error::Client(Box::new(e)))
	}

	fn has_session_keys(&self, session_keys: Bytes) -> Result<bool> {
		self.deny_unsafe.check_if_safe()?;

		let best_block_hash = self.client.info().best_hash;
		let keys = self.client.runtime_api().decode_session_keys(
			&generic::BlockId::Hash(best_block_hash),
			session_keys.to_vec(),
		).map_err(|e| Error::Client(Box::new(e)))?
			.ok_or_else(|| Error::InvalidSessionKeys)?;

		Ok(SyncCryptoStore::has_keys(&*self.keystore, &keys))
	}

	fn has_key(&self, public_key: Bytes, key_type: String) -> Result<bool> {
		self.deny_unsafe.check_if_safe()?;

		let key_type = key_type.as_str().try_into().map_err(|_| Error::BadKeyType)?;
		Ok(SyncCryptoStore::has_keys(&*self.keystore, &[(public_key.to_vec(), key_type)]))
	}

	fn submit_extrinsic(&self, ext: Bytes) -> FutureResult<TxHash<P>> {
		let xt = match Decode::decode(&mut &ext[..]) {
			Ok(xt) => xt,
			Err(err) => return Box::pin(future::ready(Err(err.into()))),
		};
		let best_block_hash = self.client.info().best_hash;
		Box::pin(self.pool
			.submit_one(&generic::BlockId::hash(best_block_hash), TX_SOURCE, xt)
			.map_err(|e| e.into_pool_error()
				.map(Into::into)
				.unwrap_or_else(|e| error::Error::Verification(Box::new(e)).into()))
		)
	}

	fn pending_extrinsics(&self) -> Result<Vec<Bytes>> {
		Ok(self.pool.ready().map(|tx| tx.data().encode().into()).collect())
	}

	fn remove_extrinsic(
		&self,
		bytes_or_hash: Vec<hash::ExtrinsicOrHash<TxHash<P>>>,
	) -> Result<Vec<TxHash<P>>> {
		self.deny_unsafe.check_if_safe()?;

		let hashes = bytes_or_hash.into_iter()
			.map(|x| match x {
				hash::ExtrinsicOrHash::Hash(h) => Ok(h),
				hash::ExtrinsicOrHash::Extrinsic(bytes) => {
					let xt = Decode::decode(&mut &bytes[..])?;
					Ok(self.pool.hash_of(&xt))
				},
			})
			.collect::<Result<Vec<_>>>()?;

		Ok(
			self.pool
				.remove_invalid(&hashes)
				.into_iter()
				.map(|tx| tx.hash().clone())
				.collect()
		)
	}

	fn watch_extrinsic(&self,
		_metadata: Self::Metadata,
		subscriber: Subscriber<TransactionStatus<TxHash<P>, BlockHash<P>>>,
		xt: Bytes,
	) {
		let submit = || -> Result<_> {
			let best_block_hash = self.client.info().best_hash;
			let dxt = TransactionFor::<P>::decode(&mut &xt[..])
				.map_err(error::Error::from)?;
			Ok(
				self.pool
					.submit_and_watch(&generic::BlockId::hash(best_block_hash), TX_SOURCE, dxt)
					.map_err(|e| e.into_pool_error()
						.map(error::Error::from)
						.unwrap_or_else(|e| error::Error::Verification(Box::new(e)).into())
					)
			)
		};

		let subscriptions = self.subscriptions.clone();
		let future = future::ready(submit())
			.and_then(|res| res)
			// convert the watcher into a `Stream`
			.map(|res| res.map(|stream| stream.map(|v| Ok::<_, ()>(Ok(v)))))
			// now handle the import result,
			// start a new subscrition
			.map(move |result| match result {
				Ok(watcher) => {
					subscriptions.add(subscriber, move |sink| {
<<<<<<< HEAD
						watcher.forward(sink)
=======
						sink
							.sink_map_err(|e| log::debug!("Subscription sink failed: {:?}", e))
							.send_all(Compat::new(watcher))
							.map(|_| ())
>>>>>>> 947a6bc1
					});
				},
				Err(err) => {
					warn!("Failed to submit extrinsic: {}", err);
					// reject the subscriber (ignore errors - we don't care if subscriber is no longer there).
					let _ = subscriber.reject(err.into());
				},
			});

		let res = self.subscriptions.executor()
			.spawn_obj(task::FutureObj::new(Box::pin(future)));
		if res.is_err() {
			warn!("Error spawning subscription RPC task.");
		}
	}

	fn unwatch_extrinsic(&self, _metadata: Option<Self::Metadata>, id: SubscriptionId) -> Result<bool> {
		Ok(self.subscriptions.cancel(id))
	}
}<|MERGE_RESOLUTION|>--- conflicted
+++ resolved
@@ -210,14 +210,11 @@
 			.map(move |result| match result {
 				Ok(watcher) => {
 					subscriptions.add(subscriber, move |sink| {
-<<<<<<< HEAD
-						watcher.forward(sink)
-=======
+						//watcher.forward(sink) ??
 						sink
 							.sink_map_err(|e| log::debug!("Subscription sink failed: {:?}", e))
-							.send_all(Compat::new(watcher))
+							.send_all(watcher)
 							.map(|_| ())
->>>>>>> 947a6bc1
 					});
 				},
 				Err(err) => {
