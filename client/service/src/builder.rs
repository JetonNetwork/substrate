--- conflicted
+++ resolved
@@ -17,21 +17,12 @@
 // along with this program. If not, see <https://www.gnu.org/licenses/>.
 
 use crate::{
-<<<<<<< HEAD
 	error::Error, MallocSizeOfWasm,
 	start_rpc_servers, build_network_future, TransactionPoolAdapter, TaskManager, SpawnTaskHandle,
 	metrics::MetricsService,
-=======
-	build_network_future,
->>>>>>> b9d86e1e
 	client::{light, Client, ClientConfig},
 	config::{Configuration, KeystoreConfig, PrometheusConfig, TransactionStorageMode},
-	error::Error,
-	metrics::MetricsService,
-	start_rpc_servers, MallocSizeOfWasm, RpcHandlers, SpawnTaskHandle, TaskManager,
-	TransactionPoolAdapter,
 };
-<<<<<<< HEAD
 use sc_rpc::{DenyUnsafe, SubscriptionTaskExecutor};
 use futures::{
 	FutureExt, StreamExt,
@@ -39,10 +30,6 @@
 	channel::oneshot,
 };
 use sc_keystore::LocalKeystore;
-=======
-use futures::{channel::oneshot, future::ready, FutureExt, StreamExt};
-use jsonrpc_pubsub::manager::SubscriptionManager;
->>>>>>> b9d86e1e
 use log::info;
 use prometheus_endpoint::Registry;
 use sc_chain_spec::get_extension;
@@ -53,8 +40,9 @@
 };
 use sc_client_db::{Backend, DatabaseSettings};
 use sc_consensus::import_queue::ImportQueue;
+use std::{sync::Arc, str::FromStr};
+use wasm_timer::SystemTime;
 use sc_executor::{NativeExecutionDispatch, NativeExecutor, RuntimeInfo};
-use sc_keystore::LocalKeystore;
 use sc_network::{
 	block_request_handler::{self, BlockRequestHandler},
 	config::{OnDemand, Role, SyncMode},
@@ -77,77 +65,8 @@
 	traits::{Block as BlockT, BlockIdTo, HashFor, Zero},
 	BuildStorage,
 };
-<<<<<<< HEAD
-use sp_blockchain::{HeaderMetadata, HeaderBackend};
+use sp_utils::mpsc::{tracing_unbounded, TracingUnboundedSender};
 use jsonrpsee::RpcModule;
-=======
-use sp_utils::mpsc::{tracing_unbounded, TracingUnboundedSender};
-use std::{str::FromStr, sync::Arc};
-use wasm_timer::SystemTime;
-
-/// A utility trait for building an RPC extension given a `DenyUnsafe` instance.
-/// This is useful since at service definition time we don't know whether the
-/// specific interface where the RPC extension will be exposed is safe or not.
-/// This trait allows us to lazily build the RPC extension whenever we bind the
-/// service to an interface.
-pub trait RpcExtensionBuilder {
-	/// The type of the RPC extension that will be built.
-	type Output: sc_rpc::RpcExtension<sc_rpc::Metadata>;
-
-	/// Returns an instance of the RPC extension for a particular `DenyUnsafe`
-	/// value, e.g. the RPC extension might not expose some unsafe methods.
-	fn build(
-		&self,
-		deny: sc_rpc::DenyUnsafe,
-		subscription_executor: sc_rpc::SubscriptionTaskExecutor,
-	) -> Result<Self::Output, Error>;
-}
-
-impl<F, R> RpcExtensionBuilder for F
-where
-	F: Fn(sc_rpc::DenyUnsafe, sc_rpc::SubscriptionTaskExecutor) -> Result<R, Error>,
-	R: sc_rpc::RpcExtension<sc_rpc::Metadata>,
-{
-	type Output = R;
-
-	fn build(
-		&self,
-		deny: sc_rpc::DenyUnsafe,
-		subscription_executor: sc_rpc::SubscriptionTaskExecutor,
-	) -> Result<Self::Output, Error> {
-		(*self)(deny, subscription_executor)
-	}
-}
-
-/// A utility struct for implementing an `RpcExtensionBuilder` given a cloneable
-/// `RpcExtension`, the resulting builder will simply ignore the provided
-/// `DenyUnsafe` instance and return a static `RpcExtension` instance.
-pub struct NoopRpcExtensionBuilder<R>(pub R);
-
-impl<R> RpcExtensionBuilder for NoopRpcExtensionBuilder<R>
-where
-	R: Clone + sc_rpc::RpcExtension<sc_rpc::Metadata>,
-{
-	type Output = R;
-
-	fn build(
-		&self,
-		_deny: sc_rpc::DenyUnsafe,
-		_subscription_executor: sc_rpc::SubscriptionTaskExecutor,
-	) -> Result<Self::Output, Error> {
-		Ok(self.0.clone())
-	}
-}
-
-impl<R> From<R> for NoopRpcExtensionBuilder<R>
-where
-	R: sc_rpc::RpcExtension<sc_rpc::Metadata>,
-{
-	fn from(e: R) -> NoopRpcExtensionBuilder<R> {
-		NoopRpcExtensionBuilder(e)
-	}
-}
->>>>>>> b9d86e1e
 
 /// Full client type.
 pub type TFullClient<TBl, TRtApi, TExecDisp> =
@@ -556,7 +475,6 @@
 }
 
 /// Spawn the tasks that are required to run a node.
-<<<<<<< HEAD
 pub fn spawn_tasks<TBl, TBackend, TExPool, TCl>(
 	params: SpawnTasksParams<TBl, TCl, TExPool, TBackend>,
 ) -> Result<(), Error>
@@ -575,37 +493,6 @@
 		TBackend: 'static + sc_client_api::backend::Backend<TBl> + Send,
 		TExPool: MaintainedTransactionPool<Block=TBl, Hash = <TBl as BlockT>::Hash> +
 			MallocSizeOfWasm + 'static,
-=======
-pub fn spawn_tasks<TBl, TBackend, TExPool, TRpc, TCl>(
-	params: SpawnTasksParams<TBl, TCl, TExPool, TRpc, TBackend>,
-) -> Result<RpcHandlers, Error>
-where
-	TCl: ProvideRuntimeApi<TBl>
-		+ HeaderMetadata<TBl, Error = sp_blockchain::Error>
-		+ Chain<TBl>
-		+ BlockBackend<TBl>
-		+ BlockIdTo<TBl, Error = sp_blockchain::Error>
-		+ ProofProvider<TBl>
-		+ HeaderBackend<TBl>
-		+ BlockchainEvents<TBl>
-		+ ExecutorProvider<TBl>
-		+ UsageProvider<TBl>
-		+ StorageProvider<TBl, TBackend>
-		+ CallApiAt<TBl>
-		+ Send
-		+ 'static,
-	<TCl as ProvideRuntimeApi<TBl>>::Api: sp_api::Metadata<TBl>
-		+ sc_offchain::OffchainWorkerApi<TBl>
-		+ sp_transaction_pool::runtime_api::TaggedTransactionQueue<TBl>
-		+ sp_session::SessionKeys<TBl>
-		+ sp_api::ApiExt<TBl, StateBackend = TBackend::State>,
-	TBl: BlockT,
-	TBackend: 'static + sc_client_api::backend::Backend<TBl> + Send,
-	TExPool: MaintainedTransactionPool<Block = TBl, Hash = <TBl as BlockT>::Hash>
-		+ MallocSizeOfWasm
-		+ 'static,
-	TRpc: sc_rpc::RpcExtension<sc_rpc::Metadata>,
->>>>>>> b9d86e1e
 {
 	let SpawnTasksParams {
 		mut config,
@@ -671,7 +558,6 @@
 		metrics_service.run(client.clone(), transaction_pool.clone(), network.clone()),
 	);
 
-<<<<<<< HEAD
 	// jsonrpsee RPC
 	let gen_rpc_module = |deny_unsafe: DenyUnsafe| {
 		gen_rpc_module(
@@ -692,36 +578,6 @@
 	// TODO(niklasad1): this will block the current thread until the servers have been started
 	// we could spawn it in the background but then the errors must be handled via a channel or something
 	let rpc = futures::executor::block_on(start_rpc_servers(&config, gen_rpc_module))?;
-=======
-	// RPC
-	let gen_handler = |deny_unsafe: sc_rpc::DenyUnsafe,
-	                   rpc_middleware: sc_rpc_server::RpcMiddleware| {
-		gen_handler(
-			deny_unsafe,
-			rpc_middleware,
-			&config,
-			task_manager.spawn_handle(),
-			client.clone(),
-			transaction_pool.clone(),
-			keystore.clone(),
-			on_demand.clone(),
-			remote_blockchain.clone(),
-			&*rpc_extensions_builder,
-			backend.offchain_storage(),
-			system_rpc_tx.clone(),
-		)
-	};
-	let rpc_metrics = sc_rpc_server::RpcMetrics::new(config.prometheus_registry())?;
-	let rpc = start_rpc_servers(&config, gen_handler, rpc_metrics.clone())?;
-	// This is used internally, so don't restrict access to unsafe RPC
-	let rpc_handlers = RpcHandlers(Arc::new(
-		gen_handler(
-			sc_rpc::DenyUnsafe::No,
-			sc_rpc_server::RpcMiddleware::new(rpc_metrics, "inbrowser"),
-		)?
-		.into(),
-	));
->>>>>>> b9d86e1e
 
 	// Spawn informant task
 	spawn_handle.spawn(
@@ -808,7 +664,6 @@
 	system_rpc_tx: TracingUnboundedSender<sc_rpc::system::Request<TBl>>,
 	config: &Configuration,
 	offchain_storage: Option<<TBackend as sc_client_api::backend::Backend<TBl>>::OffchainStorage>,
-<<<<<<< HEAD
 	rpc_builder: Box<dyn FnOnce(DenyUnsafe, Arc<SubscriptionTaskExecutor>) -> RpcModule<()>>,
 ) -> RpcModule<()>
 	where
@@ -827,30 +682,6 @@
 
 	// TODO(niklasad1): expose CORS to jsonrpsee to handle this propely.
 	let deny_unsafe = DenyUnsafe::No;
-=======
-	system_rpc_tx: TracingUnboundedSender<sc_rpc::system::Request<TBl>>,
-) -> Result<sc_rpc_server::RpcHandler<sc_rpc::Metadata>, Error>
-where
-	TBl: BlockT,
-	TCl: ProvideRuntimeApi<TBl>
-		+ BlockchainEvents<TBl>
-		+ HeaderBackend<TBl>
-		+ HeaderMetadata<TBl, Error = sp_blockchain::Error>
-		+ ExecutorProvider<TBl>
-		+ CallApiAt<TBl>
-		+ ProofProvider<TBl>
-		+ StorageProvider<TBl, TBackend>
-		+ BlockBackend<TBl>
-		+ Send
-		+ Sync
-		+ 'static,
-	TExPool: MaintainedTransactionPool<Block = TBl, Hash = <TBl as BlockT>::Hash> + 'static,
-	TBackend: sc_client_api::backend::Backend<TBl> + 'static,
-	TRpc: sc_rpc::RpcExtension<sc_rpc::Metadata>,
-	<TCl as ProvideRuntimeApi<TBl>>::Api: sp_session::SessionKeys<TBl> + sp_api::Metadata<TBl>,
-{
-	use sc_rpc::{author, chain, offchain, state, system};
->>>>>>> b9d86e1e
 
 	let system_info = sc_rpc::system::SystemInfo {
 		chain_name: config.chain_spec.name().into(),
@@ -863,7 +694,6 @@
 
 	let mut rpc_api = RpcModule::new(());
 
-<<<<<<< HEAD
 	let (chain, state, child_state) = if let (Some(remote_blockchain), Some(on_demand)) =
 		(remote_blockchain, on_demand) {
 		// Light clients
@@ -910,46 +740,11 @@
 		deny_unsafe,
 		task_executor.clone()
 	).into_rpc_module().expect(UNIQUE_METHOD_NAMES_PROOF);
-=======
-	let (chain, state, child_state) =
-		if let (Some(remote_blockchain), Some(on_demand)) = (remote_blockchain, on_demand) {
-			// Light clients
-			let chain = sc_rpc::chain::new_light(
-				client.clone(),
-				subscriptions.clone(),
-				remote_blockchain.clone(),
-				on_demand.clone(),
-			);
-			let (state, child_state) = sc_rpc::state::new_light(
-				client.clone(),
-				subscriptions.clone(),
-				remote_blockchain.clone(),
-				on_demand,
-				deny_unsafe,
-			);
-			(chain, state, child_state)
-		} else {
-			// Full nodes
-			let chain = sc_rpc::chain::new_full(client.clone(), subscriptions.clone());
-			let (state, child_state) = sc_rpc::state::new_full(
-				client.clone(),
-				subscriptions.clone(),
-				deny_unsafe,
-				config.rpc_max_payload,
-			);
-			(chain, state, child_state)
-		};
-
-	let author =
-		sc_rpc::author::Author::new(client, transaction_pool, subscriptions, keystore, deny_unsafe);
-	let system = system::System::new(system_info, system_rpc_tx, deny_unsafe);
->>>>>>> b9d86e1e
 
 	let system = sc_rpc::system::System::new(system_info, system_rpc_tx, deny_unsafe)
 		.into_rpc_module()
 		.expect(UNIQUE_METHOD_NAMES_PROOF);
 
-<<<<<<< HEAD
 	if let Some(storage) = offchain_storage {
 		let offchain = sc_rpc::offchain::Offchain::new(storage, deny_unsafe)
 			.into_rpc_module()
@@ -968,20 +763,6 @@
 	rpc_api.merge(extra_rpcs).expect(UNIQUE_METHOD_NAMES_PROOF);
 
 	rpc_api
-=======
-	Ok(sc_rpc_server::rpc_handler(
-		(
-			state::StateApi::to_delegate(state),
-			state::ChildStateApi::to_delegate(child_state),
-			chain::ChainApi::to_delegate(chain),
-			maybe_offchain_rpc,
-			author::AuthorApi::to_delegate(author),
-			system::SystemApi::to_delegate(system),
-			rpc_extensions_builder.build(deny_unsafe, task_executor)?,
-		),
-		rpc_middleware,
-	))
->>>>>>> b9d86e1e
 }
 
 /// Parameters to pass into `build_network`.
