// This file is part of Substrate.

// Copyright (C) 2017-2021 Parity Technologies (UK) Ltd.
// SPDX-License-Identifier: GPL-3.0-or-later WITH Classpath-exception-2.0

// This program is free software: you can redistribute it and/or modify
// it under the terms of the GNU General Public License as published by
// the Free Software Foundation, either version 3 of the License, or
// (at your option) any later version.

// This program is distributed in the hope that it will be useful,
// but WITHOUT ANY WARRANTY; without even the implied warranty of
// MERCHANTABILITY or FITNESS FOR A PARTICULAR PURPOSE. See the
// GNU General Public License for more details.

// You should have received a copy of the GNU General Public License
// along with this program. If not, see <https://www.gnu.org/licenses/>.

//! Main entry point of the sc-network crate.
//!
//! There are two main structs in this module: [`NetworkWorker`] and [`NetworkService`].
//! The [`NetworkWorker`] *is* the network and implements the `Future` trait. It must be polled in
//! order for the network to advance.
//! The [`NetworkService`] is merely a shared version of the [`NetworkWorker`]. You can obtain an
//! `Arc<NetworkService>` by calling [`NetworkWorker::service`].
//!
//! The methods of the [`NetworkService`] are implemented by sending a message over a channel,
//! which is then processed by [`NetworkWorker::poll`].

use crate::{
	behaviour::{self, Behaviour, BehaviourOut},
	bitswap::Bitswap,
	config::{parse_str_addr, Params, TransportConfig},
	discovery::DiscoveryConfig,
	error::Error,
	light_client_requests,
	network_state::{
		NetworkState, NotConnectedPeer as NetworkStateNotConnectedPeer, Peer as NetworkStatePeer,
	},
	on_demand_layer::AlwaysBadChecker,
	protocol::{
		self,
		event::Event,
		message::generic::Roles,
		sync::{Status as SyncStatus, SyncState},
		NotificationsSink, NotifsHandlerError, PeerInfo, Protocol, Ready,
	},
	transactions, transport, DhtEvent, ExHashT, NetworkStateInfo, NetworkStatus, ReputationChange,
};

use codec::Encode as _;
use futures::{channel::oneshot, prelude::*};
use libp2p::{
	core::{
		connection::{ConnectionError, ConnectionLimits, PendingConnectionError},
		either::EitherError,
		upgrade, ConnectedPoint, Executor,
	},
	kad::record,
	multiaddr,
	ping::handler::PingFailure,
	swarm::{
		protocols_handler::NodeHandlerWrapperError, AddressScore, NetworkBehaviour, SwarmBuilder,
		SwarmEvent,
	},
	Multiaddr, PeerId,
};
use log::{debug, error, info, trace, warn};
use metrics::{Histogram, HistogramVec, MetricSources, Metrics};
use parking_lot::Mutex;
use sc_peerset::PeersetHandle;
use sp_consensus::import_queue::{BlockImportError, BlockImportResult, ImportQueue, Link};
use sp_runtime::traits::{Block as BlockT, NumberFor};
use sp_utils::mpsc::{tracing_unbounded, TracingUnboundedReceiver, TracingUnboundedSender};
use std::{
	borrow::Cow,
	cmp,
	collections::{HashMap, HashSet},
	convert::TryFrom as _,
	fs, iter,
	marker::PhantomData,
	num::NonZeroUsize,
	pin::Pin,
	str,
	sync::{
		atomic::{AtomicBool, AtomicUsize, Ordering},
		Arc,
	},
	task::Poll,
};

pub use behaviour::{
	IfDisconnected, InboundFailure, OutboundFailure, RequestFailure, ResponseFailure,
};

mod metrics;
mod out_events;
#[cfg(test)]
mod tests;

/// Substrate network service. Handles network IO and manages connectivity.
pub struct NetworkService<B: BlockT + 'static, H: ExHashT> {
	/// Number of peers we're connected to.
	num_connected: Arc<AtomicUsize>,
	/// The local external addresses.
	external_addresses: Arc<Mutex<Vec<Multiaddr>>>,
	/// Are we actively catching up with the chain?
	is_major_syncing: Arc<AtomicBool>,
	/// Local copy of the `PeerId` of the local node.
	local_peer_id: PeerId,
	/// Bandwidth logging system. Can be queried to know the average bandwidth consumed.
	bandwidth: Arc<transport::BandwidthSinks>,
	/// Peerset manager (PSM); manages the reputation of nodes and indicates the network which
	/// nodes it should be connected to or not.
	peerset: PeersetHandle,
	/// Channel that sends messages to the actual worker.
	to_worker: TracingUnboundedSender<ServiceToWorkerMsg<B, H>>,
	/// For each peer and protocol combination, an object that allows sending notifications to
	/// that peer. Updated by the [`NetworkWorker`].
	peers_notifications_sinks: Arc<Mutex<HashMap<(PeerId, Cow<'static, str>), NotificationsSink>>>,
	/// Field extracted from the [`Metrics`] struct and necessary to report the
	/// notifications-related metrics.
	notifications_sizes_metric: Option<HistogramVec>,
	/// Marker to pin the `H` generic. Serves no purpose except to not break backwards
	/// compatibility.
	_marker: PhantomData<H>,
}

impl<B: BlockT + 'static, H: ExHashT> NetworkWorker<B, H> {
	/// Creates the network service.
	///
	/// Returns a `NetworkWorker` that implements `Future` and must be regularly polled in order
	/// for the network processing to advance. From it, you can extract a `NetworkService` using
	/// `worker.service()`. The `NetworkService` can be shared through the codebase.
	pub fn new(mut params: Params<B, H>) -> Result<NetworkWorker<B, H>, Error> {
		// Ensure the listen addresses are consistent with the transport.
		ensure_addresses_consistent_with_transport(
			params.network_config.listen_addresses.iter(),
			&params.network_config.transport,
		)?;
		ensure_addresses_consistent_with_transport(
			params.network_config.boot_nodes.iter().map(|x| &x.multiaddr),
			&params.network_config.transport,
		)?;
		ensure_addresses_consistent_with_transport(
			params
				.network_config
				.default_peers_set
				.reserved_nodes
				.iter()
				.map(|x| &x.multiaddr),
			&params.network_config.transport,
		)?;
		for extra_set in &params.network_config.extra_sets {
			ensure_addresses_consistent_with_transport(
				extra_set.set_config.reserved_nodes.iter().map(|x| &x.multiaddr),
				&params.network_config.transport,
			)?;
		}
		ensure_addresses_consistent_with_transport(
			params.network_config.public_addresses.iter(),
			&params.network_config.transport,
		)?;

		let (to_worker, from_service) = tracing_unbounded("mpsc_network_worker");

		if let Some(path) = &params.network_config.net_config_path {
			fs::create_dir_all(path)?;
		}

		let transactions_handler_proto =
			transactions::TransactionsHandlerPrototype::new(params.protocol_id.clone());
		params
			.network_config
			.extra_sets
			.insert(0, transactions_handler_proto.set_config());

		// Private and public keys configuration.
		let local_identity = params.network_config.node_key.clone().into_keypair()?;
		let local_public = local_identity.public();
		let local_peer_id = local_public.clone().into_peer_id();
		info!(
			target: "sub-libp2p",
			"🏷 Local node identity is: {}",
			local_peer_id.to_base58(),
		);

		let default_notif_handshake_message = Roles::from(&params.role).encode();
		let (protocol, peerset_handle, mut known_addresses) = Protocol::new(
			protocol::ProtocolConfig {
				roles: From::from(&params.role),
				max_parallel_downloads: params.network_config.max_parallel_downloads,
				sync_mode: params.network_config.sync_mode.clone(),
			},
			params.chain.clone(),
			params.protocol_id.clone(),
			&params.network_config,
			iter::once(Vec::new())
				.chain(
					(0..params.network_config.extra_sets.len() - 1)
						.map(|_| default_notif_handshake_message.clone()),
				)
				.collect(),
			params.block_announce_validator,
			params.metrics_registry.as_ref(),
		)?;

		// List of multiaddresses that we know in the network.
		let mut bootnodes = Vec::new();
		let mut boot_node_ids = HashSet::new();

		// Process the bootnodes.
		for bootnode in params.network_config.boot_nodes.iter() {
			bootnodes.push(bootnode.peer_id.clone());
			boot_node_ids.insert(bootnode.peer_id.clone());
			known_addresses.push((bootnode.peer_id.clone(), bootnode.multiaddr.clone()));
		}

		let boot_node_ids = Arc::new(boot_node_ids);

		// Check for duplicate bootnodes.
		known_addresses.iter().try_for_each(|(peer_id, addr)| {
			if let Some(other) = known_addresses.iter().find(|o| o.1 == *addr && o.0 != *peer_id) {
				Err(Error::DuplicateBootnode {
					address: addr.clone(),
					first_id: peer_id.clone(),
					second_id: other.0.clone(),
				})
			} else {
				Ok(())
			}
		})?;

		let checker = params
			.on_demand
			.as_ref()
			.map(|od| od.checker().clone())
			.unwrap_or_else(|| Arc::new(AlwaysBadChecker));

		let num_connected = Arc::new(AtomicUsize::new(0));
		let is_major_syncing = Arc::new(AtomicBool::new(false));

		// Build the swarm.
		let client = params.chain.clone();
		let (mut swarm, bandwidth): (Swarm<B>, _) = {
			let user_agent = format!(
				"{} ({})",
				params.network_config.client_version, params.network_config.node_name
			);

			let light_client_request_sender = {
				light_client_requests::sender::LightClientRequestSender::new(
					&params.protocol_id,
					checker,
					peerset_handle.clone(),
				)
			};

			let discovery_config = {
				let mut config = DiscoveryConfig::new(local_public.clone());
				config.with_user_defined(known_addresses);
				config.discovery_limit(
					u64::from(params.network_config.default_peers_set.out_peers) + 15,
				);
				config.add_protocol(params.protocol_id.clone());
				config.with_dht_random_walk(params.network_config.enable_dht_random_walk);
				config.allow_non_globals_in_dht(params.network_config.allow_non_globals_in_dht);
				config.use_kademlia_disjoint_query_paths(
					params.network_config.kademlia_disjoint_query_paths,
				);

				match params.network_config.transport {
					TransportConfig::MemoryOnly => {
						config.with_mdns(false);
						config.allow_private_ipv4(false);
					},
					TransportConfig::Normal { enable_mdns, allow_private_ipv4, .. } => {
						config.with_mdns(enable_mdns);
						config.allow_private_ipv4(allow_private_ipv4);
					},
				}

				config
			};

			let (transport, bandwidth) = {
				let (config_mem, config_wasm) = match params.network_config.transport {
					TransportConfig::MemoryOnly => (true, None),
					TransportConfig::Normal { wasm_external_transport, .. } =>
						(false, wasm_external_transport),
				};

				// The yamux buffer size limit is configured to be equal to the maximum frame size
				// of all protocols. 10 bytes are added to each limit for the length prefix that
				// is not included in the upper layer protocols limit but is still present in the
				// yamux buffer. These 10 bytes correspond to the maximum size required to encode
				// a variable-length-encoding 64bits number. In other words, we make the
				// assumption that no notification larger than 2^64 will ever be sent.
				let yamux_maximum_buffer_size = {
					let requests_max = params
						.network_config
						.request_response_protocols
						.iter()
						.map(|cfg| usize::try_from(cfg.max_request_size).unwrap_or(usize::MAX));
					let responses_max =
						params.network_config.request_response_protocols.iter().map(|cfg| {
							usize::try_from(cfg.max_response_size).unwrap_or(usize::MAX)
						});
					let notifs_max = params.network_config.extra_sets.iter().map(|cfg| {
						usize::try_from(cfg.max_notification_size).unwrap_or(usize::MAX)
					});

					// A "default" max is added to cover all the other protocols: ping, identify,
					// kademlia, block announces, and transactions.
					let default_max = cmp::max(
						1024 * 1024,
						usize::try_from(protocol::BLOCK_ANNOUNCES_TRANSACTIONS_SUBSTREAM_SIZE)
							.unwrap_or(usize::MAX),
					);

					iter::once(default_max)
						.chain(requests_max)
						.chain(responses_max)
						.chain(notifs_max)
						.max()
						.expect("iterator known to always yield at least one element; qed")
						.saturating_add(10)
				};

				transport::build_transport(
					local_identity,
					config_mem,
					config_wasm,
					params.network_config.yamux_window_size,
					yamux_maximum_buffer_size,
				)
			};

			let behaviour = {
				let bitswap = params.network_config.ipfs_server.then(|| Bitswap::new(client));
				let result = Behaviour::new(
					protocol,
					user_agent,
					local_public,
					light_client_request_sender,
					discovery_config,
					params.block_request_protocol_config,
					params.state_request_protocol_config,
					bitswap,
					params.light_client_request_protocol_config,
					params.network_config.request_response_protocols,
				);

				match result {
					Ok(b) => b,
					Err(crate::request_responses::RegisterError::DuplicateProtocol(proto)) =>
						return Err(Error::DuplicateRequestResponseProtocol { protocol: proto }),
				}
			};

			let mut builder = SwarmBuilder::new(transport, behaviour, local_peer_id.clone())
				.connection_limits(
					ConnectionLimits::default()
						.with_max_established_per_peer(Some(crate::MAX_CONNECTIONS_PER_PEER as u32))
						.with_max_established_incoming(Some(
							crate::MAX_CONNECTIONS_ESTABLISHED_INCOMING,
						)),
				)
				.substream_upgrade_protocol_override(upgrade::Version::V1Lazy)
				.notify_handler_buffer_size(NonZeroUsize::new(32).expect("32 != 0; qed"))
				.connection_event_buffer_size(1024);
			if let Some(spawner) = params.executor {
				struct SpawnImpl<F>(F);
				impl<F: Fn(Pin<Box<dyn Future<Output = ()> + Send>>)> Executor for SpawnImpl<F> {
					fn exec(&self, f: Pin<Box<dyn Future<Output = ()> + Send>>) {
						(self.0)(f)
					}
				}
				builder = builder.executor(Box::new(SpawnImpl(spawner)));
			}
			(builder.build(), bandwidth)
		};

		// Initialize the metrics.
		let metrics = match &params.metrics_registry {
			Some(registry) => Some(metrics::register(
				registry,
				MetricSources {
					bandwidth: bandwidth.clone(),
					major_syncing: is_major_syncing.clone(),
					connected_peers: num_connected.clone(),
				},
			)?),
			None => None,
		};

		// Listen on multiaddresses.
		for addr in &params.network_config.listen_addresses {
			if let Err(err) = Swarm::<B>::listen_on(&mut swarm, addr.clone()) {
				warn!(target: "sub-libp2p", "Can't listen on {} because: {:?}", addr, err)
			}
		}

		// Add external addresses.
		for addr in &params.network_config.public_addresses {
			Swarm::<B>::add_external_address(&mut swarm, addr.clone(), AddressScore::Infinite);
		}

		let external_addresses = Arc::new(Mutex::new(Vec::new()));
		let peers_notifications_sinks = Arc::new(Mutex::new(HashMap::new()));

		let service = Arc::new(NetworkService {
			bandwidth,
			external_addresses: external_addresses.clone(),
			num_connected: num_connected.clone(),
			is_major_syncing: is_major_syncing.clone(),
			peerset: peerset_handle,
			local_peer_id,
			to_worker,
			peers_notifications_sinks: peers_notifications_sinks.clone(),
			notifications_sizes_metric: metrics
				.as_ref()
				.map(|metrics| metrics.notifications_sizes.clone()),
			_marker: PhantomData,
		});

		let (tx_handler, tx_handler_controller) = transactions_handler_proto.build(
			service.clone(),
			params.role,
			params.transaction_pool,
			params.metrics_registry.as_ref(),
		)?;
		(params.transactions_handler_executor)(tx_handler.run().boxed());

		Ok(NetworkWorker {
			external_addresses,
			num_connected,
			is_major_syncing,
			network_service: swarm,
			service,
			import_queue: params.import_queue,
			from_service,
			light_client_rqs: params.on_demand.and_then(|od| od.extract_receiver()),
			event_streams: out_events::OutChannels::new(params.metrics_registry.as_ref())?,
			peers_notifications_sinks,
			tx_handler_controller,
			metrics,
			boot_node_ids,
		})
	}

	/// High-level network status information.
	pub fn status(&self) -> NetworkStatus<B> {
		let status = self.sync_state();
		NetworkStatus {
			sync_state: status.state,
			best_seen_block: self.best_seen_block(),
			num_sync_peers: self.num_sync_peers(),
			num_connected_peers: self.num_connected_peers(),
			num_active_peers: self.num_active_peers(),
			total_bytes_inbound: self.total_bytes_inbound(),
			total_bytes_outbound: self.total_bytes_outbound(),
			state_sync: status.state_sync,
		}
	}

	/// Returns the total number of bytes received so far.
	pub fn total_bytes_inbound(&self) -> u64 {
		self.service.bandwidth.total_inbound()
	}

	/// Returns the total number of bytes sent so far.
	pub fn total_bytes_outbound(&self) -> u64 {
		self.service.bandwidth.total_outbound()
	}

	/// Returns the number of peers we're connected to.
	pub fn num_connected_peers(&self) -> usize {
		self.network_service.behaviour().user_protocol().num_connected_peers()
	}

	/// Returns the number of peers we're connected to and that are being queried.
	pub fn num_active_peers(&self) -> usize {
		self.network_service.behaviour().user_protocol().num_active_peers()
	}

	/// Current global sync state.
	pub fn sync_state(&self) -> SyncStatus<B> {
		self.network_service.behaviour().user_protocol().sync_state()
	}

	/// Target sync block number.
	pub fn best_seen_block(&self) -> Option<NumberFor<B>> {
		self.network_service.behaviour().user_protocol().best_seen_block()
	}

	/// Number of peers participating in syncing.
	pub fn num_sync_peers(&self) -> u32 {
		self.network_service.behaviour().user_protocol().num_sync_peers()
	}

	/// Number of blocks in the import queue.
	pub fn num_queued_blocks(&self) -> u32 {
		self.network_service.behaviour().user_protocol().num_queued_blocks()
	}

	/// Returns the number of downloaded blocks.
	pub fn num_downloaded_blocks(&self) -> usize {
		self.network_service.behaviour().user_protocol().num_downloaded_blocks()
	}

	/// Number of active sync requests.
	pub fn num_sync_requests(&self) -> usize {
		self.network_service.behaviour().user_protocol().num_sync_requests()
	}

	/// Adds an address for a node.
	pub fn add_known_address(&mut self, peer_id: PeerId, addr: Multiaddr) {
		self.network_service.behaviour_mut().add_known_address(peer_id, addr);
	}

	/// Return a `NetworkService` that can be shared through the code base and can be used to
	/// manipulate the worker.
	pub fn service(&self) -> &Arc<NetworkService<B, H>> {
		&self.service
	}

	/// You must call this when a new block is finalized by the client.
	pub fn on_block_finalized(&mut self, hash: B::Hash, header: B::Header) {
		self.network_service
			.behaviour_mut()
			.user_protocol_mut()
			.on_block_finalized(hash, &header);
	}

	/// Inform the network service about new best imported block.
	pub fn new_best_block_imported(&mut self, hash: B::Hash, number: NumberFor<B>) {
		self.network_service
			.behaviour_mut()
			.user_protocol_mut()
			.new_best_block_imported(hash, number);
	}

	/// Returns the local `PeerId`.
	pub fn local_peer_id(&self) -> &PeerId {
		Swarm::<B>::local_peer_id(&self.network_service)
	}

	/// Returns the list of addresses we are listening on.
	///
	/// Does **NOT** include a trailing `/p2p/` with our `PeerId`.
	pub fn listen_addresses(&self) -> impl Iterator<Item = &Multiaddr> {
		Swarm::<B>::listeners(&self.network_service)
	}

	/// Get network state.
	///
	/// **Note**: Use this only for debugging. This API is unstable. There are warnings literally
	/// everywhere about this. Please don't use this function to retrieve actual information.
	pub fn network_state(&mut self) -> NetworkState {
		let swarm = &mut self.network_service;
		let open = swarm.behaviour_mut().user_protocol().open_peers().cloned().collect::<Vec<_>>();

		let connected_peers = {
			let swarm = &mut *swarm;
			open.iter()
				.filter_map(move |peer_id| {
					let known_addresses =
						NetworkBehaviour::addresses_of_peer(swarm.behaviour_mut(), peer_id)
							.into_iter()
							.collect();

					let endpoint = if let Some(e) =
						swarm.behaviour_mut().node(peer_id).map(|i| i.endpoint()).flatten()
					{
						e.clone().into()
					} else {
						error!(target: "sub-libp2p", "Found state inconsistency between custom protocol \
						and debug information about {:?}", peer_id);
						return None
					};

					Some((
						peer_id.to_base58(),
						NetworkStatePeer {
							endpoint,
							version_string: swarm
								.behaviour_mut()
								.node(peer_id)
								.and_then(|i| i.client_version().map(|s| s.to_owned())),
							latest_ping_time: swarm
								.behaviour_mut()
								.node(peer_id)
								.and_then(|i| i.latest_ping()),
							known_addresses,
						},
					))
				})
				.collect()
		};

		let not_connected_peers = {
			let swarm = &mut *swarm;
			swarm
				.behaviour_mut()
				.known_peers()
				.into_iter()
				.filter(|p| open.iter().all(|n| n != p))
				.map(move |peer_id| {
					(
						peer_id.to_base58(),
						NetworkStateNotConnectedPeer {
							version_string: swarm
								.behaviour_mut()
								.node(&peer_id)
								.and_then(|i| i.client_version().map(|s| s.to_owned())),
							latest_ping_time: swarm
								.behaviour_mut()
								.node(&peer_id)
								.and_then(|i| i.latest_ping()),
							known_addresses: NetworkBehaviour::addresses_of_peer(
								swarm.behaviour_mut(),
								&peer_id,
							)
							.into_iter()
							.collect(),
						},
					)
				})
				.collect()
		};

		let peer_id = Swarm::<B>::local_peer_id(&swarm).to_base58();
		let listened_addresses = swarm.listeners().cloned().collect();
		let external_addresses = swarm.external_addresses().map(|r| &r.addr).cloned().collect();

		NetworkState {
			peer_id,
			listened_addresses,
			external_addresses,
			connected_peers,
			not_connected_peers,
			peerset: swarm.behaviour_mut().user_protocol_mut().peerset_debug_info(),
		}
	}

	/// Get currently connected peers.
	pub fn peers_debug_info(&mut self) -> Vec<(PeerId, PeerInfo<B>)> {
		self.network_service
			.behaviour_mut()
			.user_protocol_mut()
			.peers_info()
			.map(|(id, info)| (id.clone(), info.clone()))
			.collect()
	}

	/// Removes a `PeerId` from the list of reserved peers.
	pub fn remove_reserved_peer(&self, peer: PeerId) {
		self.service.remove_reserved_peer(peer);
	}

	/// Adds a `PeerId` and its address as reserved. The string should encode the address
	/// and peer ID of the remote node.
	pub fn add_reserved_peer(&self, peer: String) -> Result<(), String> {
		self.service.add_reserved_peer(peer)
	}

	/// Returns the list of reserved peers.
	pub fn reserved_peers(&self) -> impl Iterator<Item = &PeerId> {
		self.network_service.behaviour().user_protocol().reserved_peers()
	}
}

impl<B: BlockT + 'static, H: ExHashT> NetworkService<B, H> {
	/// Returns the local `PeerId`.
	pub fn local_peer_id(&self) -> &PeerId {
		&self.local_peer_id
	}

	/// Set authorized peers.
	///
	/// Need a better solution to manage authorized peers, but now just use reserved peers for
	/// prototyping.
	pub fn set_authorized_peers(&self, peers: HashSet<PeerId>) {
		let _ = self.to_worker.unbounded_send(ServiceToWorkerMsg::SetReserved(peers));
	}

	/// Set authorized_only flag.
	///
	/// Need a better solution to decide authorized_only, but now just use reserved_only flag for
	/// prototyping.
	pub fn set_authorized_only(&self, reserved_only: bool) {
		let _ = self
			.to_worker
			.unbounded_send(ServiceToWorkerMsg::SetReservedOnly(reserved_only));
	}

	/// Adds an address known to a node.
	pub fn add_known_address(&self, peer_id: PeerId, addr: Multiaddr) {
		let _ = self
			.to_worker
			.unbounded_send(ServiceToWorkerMsg::AddKnownAddress(peer_id, addr));
	}

	/// Appends a notification to the buffer of pending outgoing notifications with the given peer.
	/// Has no effect if the notifications channel with this protocol name is not open.
	///
	/// If the buffer of pending outgoing notifications with that peer is full, the notification
	/// is silently dropped and the connection to the remote will start being shut down. This
	/// happens if you call this method at a higher rate than the rate at which the peer processes
	/// these notifications, or if the available network bandwidth is too low.
	///
	/// For this reason, this method is considered soft-deprecated. You are encouraged to use
	/// [`NetworkService::notification_sender`] instead.
	///
	/// > **Note**: The reason why this is a no-op in the situation where we have no channel is
	/// >			that we don't guarantee message delivery anyway. Networking issues can cause
	/// >			connections to drop at any time, and higher-level logic shouldn't differentiate
	/// >			between the remote voluntarily closing a substream or a network error
	/// >			preventing the message from being delivered.
	///
	/// The protocol must have been registered with
	/// [`NetworkConfiguration::notifications_protocols`](crate::config::NetworkConfiguration::notifications_protocols).
<<<<<<< HEAD
	///
=======
>>>>>>> 1d5abf01
	pub fn write_notification(
		&self,
		target: PeerId,
		protocol: Cow<'static, str>,
		message: Vec<u8>,
	) {
		// We clone the `NotificationsSink` in order to be able to unlock the network-wide
		// `peers_notifications_sinks` mutex as soon as possible.
		let sink = {
			let peers_notifications_sinks = self.peers_notifications_sinks.lock();
			if let Some(sink) = peers_notifications_sinks.get(&(target.clone(), protocol.clone())) {
				sink.clone()
			} else {
				// Notification silently discarded, as documented.
				log::debug!(
					target: "sub-libp2p",
					"Attempted to send notification on missing or closed substream: {}, {:?}",
					target, protocol,
				);
				return
			}
		};

		if let Some(notifications_sizes_metric) = self.notifications_sizes_metric.as_ref() {
			notifications_sizes_metric
				.with_label_values(&["out", &protocol])
				.observe(message.len() as f64);
		}

		// Sending is communicated to the `NotificationsSink`.
		trace!(
			target: "sub-libp2p",
			"External API => Notification({:?}, {:?}, {} bytes)",
			target,
			protocol,
			message.len()
		);
		trace!(target: "sub-libp2p", "Handler({:?}) <= Sync notification", target);
		sink.send_sync_notification(message);
	}

	/// Obtains a [`NotificationSender`] for a connected peer, if it exists.
	///
	/// A `NotificationSender` is scoped to a particular connection to the peer that holds
	/// a receiver. With a `NotificationSender` at hand, sending a notification is done in two steps:
	///
	/// 1.  [`NotificationSender::ready`] is used to wait for the sender to become ready
	/// for another notification, yielding a [`NotificationSenderReady`] token.
	/// 2.  [`NotificationSenderReady::send`] enqueues the notification for sending. This operation
	/// can only fail if the underlying notification substream or connection has suddenly closed.
	///
	/// An error is returned by [`NotificationSenderReady::send`] if there exists no open
	/// notifications substream with that combination of peer and protocol, or if the remote
	/// has asked to close the notifications substream. If that happens, it is guaranteed that an
	/// [`Event::NotificationStreamClosed`] has been generated on the stream returned by
	/// [`NetworkService::event_stream`].
	///
	/// If the remote requests to close the notifications substream, all notifications successfully
	/// enqueued using [`NotificationSenderReady::send`] will finish being sent out before the
	/// substream actually gets closed, but attempting to enqueue more notifications will now
	/// return an error. It is however possible for the entire connection to be abruptly closed,
	/// in which case enqueued notifications will be lost.
	///
	/// The protocol must have been registered with
	/// [`NetworkConfiguration::notifications_protocols`](crate::config::NetworkConfiguration::notifications_protocols).
	///
	/// # Usage
	///
	/// This method returns a struct that allows waiting until there is space available in the
	/// buffer of messages towards the given peer. If the peer processes notifications at a slower
	/// rate than we send them, this buffer will quickly fill up.
	///
	/// As such, you should never do something like this:
	///
	/// ```ignore
	/// // Do NOT do this
	/// for peer in peers {
	/// 	if let Ok(n) = network.notification_sender(peer, ...) {
	/// 			if let Ok(s) = n.ready().await {
	/// 				let _ = s.send(...);
	/// 			}
	/// 	}
	/// }
	/// ```
	///
	/// Doing so would slow down all peers to the rate of the slowest one. A malicious or
	/// malfunctioning peer could intentionally process notifications at a very slow rate.
	///
	/// Instead, you are encouraged to maintain your own buffer of notifications on top of the one
	/// maintained by `sc-network`, and use `notification_sender` to progressively send out
	/// elements from your buffer. If this additional buffer is full (which will happen at some
	/// point if the peer is too slow to process notifications), appropriate measures can be taken,
	/// such as removing non-critical notifications from the buffer or disconnecting the peer
	/// using [`NetworkService::disconnect_peer`].
	///
	///
	/// Notifications              Per-peer buffer
	///   broadcast    +------->   of notifications   +-->  `notification_sender`  +-->  Internet
	///                    ^       (not covered by
	///                    |         sc-network)
	///                    +
	///      Notifications should be dropped
	///             if buffer is full
	///
	///
	/// See also the [`gossip`](crate::gossip) module for a higher-level way to send
	/// notifications.
	pub fn notification_sender(
		&self,
		target: PeerId,
		protocol: Cow<'static, str>,
	) -> Result<NotificationSender, NotificationSenderError> {
		// We clone the `NotificationsSink` in order to be able to unlock the network-wide
		// `peers_notifications_sinks` mutex as soon as possible.
		let sink = {
			let peers_notifications_sinks = self.peers_notifications_sinks.lock();
			if let Some(sink) = peers_notifications_sinks.get(&(target, protocol.clone())) {
				sink.clone()
			} else {
				return Err(NotificationSenderError::Closed)
			}
		};

		let notification_size_metric = self
			.notifications_sizes_metric
			.as_ref()
			.map(|histogram| histogram.with_label_values(&["out", &protocol]));

		Ok(NotificationSender { sink, protocol_name: protocol, notification_size_metric })
	}

	/// Returns a stream containing the events that happen on the network.
	///
	/// If this method is called multiple times, the events are duplicated.
	///
	/// The stream never ends (unless the `NetworkWorker` gets shut down).
	///
	/// The name passed is used to identify the channel in the Prometheus metrics. Note that the
	/// parameter is a `&'static str`, and not a `String`, in order to avoid accidentally having
	/// an unbounded set of Prometheus metrics, which would be quite bad in terms of memory
	pub fn event_stream(&self, name: &'static str) -> impl Stream<Item = Event> {
		let (tx, rx) = out_events::channel(name);
		let _ = self.to_worker.unbounded_send(ServiceToWorkerMsg::EventStream(tx));
		rx
	}

	/// Sends a single targeted request to a specific peer. On success, returns the response of
	/// the peer.
	///
	/// Request-response protocols are a way to complement notifications protocols, but
	/// notifications should remain the default ways of communicating information. For example, a
	/// peer can announce something through a notification, after which the recipient can obtain
	/// more information by performing a request.
	/// As such, call this function with `IfDisconnected::ImmediateError` for `connect`. This way you
	/// will get an error immediately for disconnected peers, instead of waiting for a potentially very
	/// long connection attempt, which would suggest that something is wrong anyway, as you are
	/// supposed to be connected because of the notification protocol.
	///
	/// No limit or throttling of concurrent outbound requests per peer and protocol are enforced.
	/// Such restrictions, if desired, need to be enforced at the call site(s).
	///
	/// The protocol must have been registered through
	/// [`NetworkConfiguration::request_response_protocols`](
	/// crate::config::NetworkConfiguration::request_response_protocols).
	pub async fn request(
		&self,
		target: PeerId,
		protocol: impl Into<Cow<'static, str>>,
		request: Vec<u8>,
		connect: IfDisconnected,
	) -> Result<Vec<u8>, RequestFailure> {
		let (tx, rx) = oneshot::channel();

		self.start_request(target, protocol, request, tx, connect);

		match rx.await {
			Ok(v) => v,
			// The channel can only be closed if the network worker no longer exists. If the
			// network worker no longer exists, then all connections to `target` are necessarily
			// closed, and we legitimately report this situation as a "ConnectionClosed".
			Err(_) => Err(RequestFailure::Network(OutboundFailure::ConnectionClosed)),
		}
	}

	/// Variation of `request` which starts a request whose response is delivered on a provided channel.
	///
	/// Instead of blocking and waiting for a reply, this function returns immediately, sending
	/// responses via the passed in sender. This alternative API exists to make it easier to
	/// integrate with message passing APIs.
	///
	/// Keep in mind that the connected receiver might receive a `Canceled` event in case of a
	/// closing connection. This is expected behaviour. With `request` you would get a
	/// `RequestFailure::Network(OutboundFailure::ConnectionClosed)` in that case.
	pub fn start_request(
		&self,
		target: PeerId,
		protocol: impl Into<Cow<'static, str>>,
		request: Vec<u8>,
		tx: oneshot::Sender<Result<Vec<u8>, RequestFailure>>,
		connect: IfDisconnected,
	) {
		let _ = self.to_worker.unbounded_send(ServiceToWorkerMsg::Request {
			target,
			protocol: protocol.into(),
			request,
			pending_response: tx,
			connect,
		});
	}

	/// High-level network status information.
	///
	/// Returns an error if the `NetworkWorker` is no longer running.
	pub async fn status(&self) -> Result<NetworkStatus<B>, ()> {
		let (tx, rx) = oneshot::channel();

		let _ = self
			.to_worker
			.unbounded_send(ServiceToWorkerMsg::NetworkStatus { pending_response: tx });

		match rx.await {
			Ok(v) => v.map_err(|_| ()),
			// The channel can only be closed if the network worker no longer exists.
			Err(_) => Err(()),
		}
	}

	/// Get network state.
	///
	/// **Note**: Use this only for debugging. This API is unstable. There are warnings literally
	/// everywhere about this. Please don't use this function to retrieve actual information.
	///
	/// Returns an error if the `NetworkWorker` is no longer running.
	pub async fn network_state(&self) -> Result<NetworkState, ()> {
		let (tx, rx) = oneshot::channel();

		let _ = self
			.to_worker
			.unbounded_send(ServiceToWorkerMsg::NetworkState { pending_response: tx });

		match rx.await {
			Ok(v) => v.map_err(|_| ()),
			// The channel can only be closed if the network worker no longer exists.
			Err(_) => Err(()),
		}
	}

	/// You may call this when new transactions are imported by the transaction pool.
	///
	/// All transactions will be fetched from the `TransactionPool` that was passed at
	/// initialization as part of the configuration and propagated to peers.
	pub fn trigger_repropagate(&self) {
		let _ = self.to_worker.unbounded_send(ServiceToWorkerMsg::PropagateTransactions);
	}

	/// You must call when new transaction is imported by the transaction pool.
	///
	/// This transaction will be fetched from the `TransactionPool` that was passed at
	/// initialization as part of the configuration and propagated to peers.
	pub fn propagate_transaction(&self, hash: H) {
		let _ = self.to_worker.unbounded_send(ServiceToWorkerMsg::PropagateTransaction(hash));
	}

	/// Make sure an important block is propagated to peers.
	///
	/// In chain-based consensus, we often need to make sure non-best forks are
	/// at least temporarily synced. This function forces such an announcement.
	pub fn announce_block(&self, hash: B::Hash, data: Option<Vec<u8>>) {
		let _ = self.to_worker.unbounded_send(ServiceToWorkerMsg::AnnounceBlock(hash, data));
	}

	/// Report a given peer as either beneficial (+) or costly (-) according to the
	/// given scalar.
	pub fn report_peer(&self, who: PeerId, cost_benefit: ReputationChange) {
		self.peerset.report_peer(who, cost_benefit);
	}

	/// Disconnect from a node as soon as possible.
	///
	/// This triggers the same effects as if the connection had closed itself spontaneously.
	///
	/// See also [`NetworkService::remove_from_peers_set`], which has the same effect but also
	/// prevents the local node from re-establishing an outgoing substream to this peer until it
	/// is added again.
	pub fn disconnect_peer(&self, who: PeerId, protocol: impl Into<Cow<'static, str>>) {
		let _ = self
			.to_worker
			.unbounded_send(ServiceToWorkerMsg::DisconnectPeer(who, protocol.into()));
	}

	/// Request a justification for the given block from the network.
	///
	/// On success, the justification will be passed to the import queue that was part at
	/// initialization as part of the configuration.
	pub fn request_justification(&self, hash: &B::Hash, number: NumberFor<B>) {
		let _ = self
			.to_worker
			.unbounded_send(ServiceToWorkerMsg::RequestJustification(*hash, number));
	}

	/// Clear all pending justification requests.
	pub fn clear_justification_requests(&self) {
		let _ = self.to_worker.unbounded_send(ServiceToWorkerMsg::ClearJustificationRequests);
	}

	/// Are we in the process of downloading the chain?
	pub fn is_major_syncing(&self) -> bool {
		self.is_major_syncing.load(Ordering::Relaxed)
	}

	/// Start getting a value from the DHT.
	///
	/// This will generate either a `ValueFound` or a `ValueNotFound` event and pass it as an
	/// item on the [`NetworkWorker`] stream.
	pub fn get_value(&self, key: &record::Key) {
		let _ = self.to_worker.unbounded_send(ServiceToWorkerMsg::GetValue(key.clone()));
	}

	/// Start putting a value in the DHT.
	///
	/// This will generate either a `ValuePut` or a `ValuePutFailed` event and pass it as an
	/// item on the [`NetworkWorker`] stream.
	pub fn put_value(&self, key: record::Key, value: Vec<u8>) {
		let _ = self.to_worker.unbounded_send(ServiceToWorkerMsg::PutValue(key, value));
	}

	/// Connect to unreserved peers and allow unreserved peers to connect for syncing purposes.
	pub fn accept_unreserved_peers(&self) {
		let _ = self.to_worker.unbounded_send(ServiceToWorkerMsg::SetReservedOnly(false));
	}

	/// Disconnect from unreserved peers and deny new unreserved peers to connect for syncing
	/// purposes.
	pub fn deny_unreserved_peers(&self) {
		let _ = self.to_worker.unbounded_send(ServiceToWorkerMsg::SetReservedOnly(true));
	}

	/// Adds a `PeerId` and its address as reserved. The string should encode the address
	/// and peer ID of the remote node.
	///
	/// Returns an `Err` if the given string is not a valid multiaddress
	/// or contains an invalid peer ID (which includes the local peer ID).
	pub fn add_reserved_peer(&self, peer: String) -> Result<(), String> {
		let (peer_id, addr) = parse_str_addr(&peer).map_err(|e| format!("{:?}", e))?;
		// Make sure the local peer ID is never added to the PSM.
		if peer_id == self.local_peer_id {
			return Err("Local peer ID cannot be added as a reserved peer.".to_string())
		}

		let _ = self
			.to_worker
			.unbounded_send(ServiceToWorkerMsg::AddKnownAddress(peer_id.clone(), addr));
		let _ = self.to_worker.unbounded_send(ServiceToWorkerMsg::AddReserved(peer_id));
		Ok(())
	}

	/// Removes a `PeerId` from the list of reserved peers.
	pub fn remove_reserved_peer(&self, peer_id: PeerId) {
		let _ = self.to_worker.unbounded_send(ServiceToWorkerMsg::RemoveReserved(peer_id));
	}

	/// Add peers to a peer set.
	///
	/// Each `Multiaddr` must end with a `/p2p/` component containing the `PeerId`. It can also
	/// consist of only `/p2p/<peerid>`.
	///
	/// Returns an `Err` if one of the given addresses is invalid or contains an
	/// invalid peer ID (which includes the local peer ID).
	pub fn add_peers_to_reserved_set(
		&self,
		protocol: Cow<'static, str>,
		peers: HashSet<Multiaddr>,
	) -> Result<(), String> {
		let peers = self.split_multiaddr_and_peer_id(peers)?;

		for (peer_id, addr) in peers.into_iter() {
			// Make sure the local peer ID is never added to the PSM.
			if peer_id == self.local_peer_id {
				return Err("Local peer ID cannot be added as a reserved peer.".to_string())
			}

			if !addr.is_empty() {
				let _ = self
					.to_worker
					.unbounded_send(ServiceToWorkerMsg::AddKnownAddress(peer_id.clone(), addr));
			}
			let _ = self
				.to_worker
				.unbounded_send(ServiceToWorkerMsg::AddSetReserved(protocol.clone(), peer_id));
		}

		Ok(())
	}

	/// Remove peers from a peer set.
	///
	/// Each `Multiaddr` must end with a `/p2p/` component containing the `PeerId`.
	///
	/// Returns an `Err` if one of the given addresses is invalid or contains an
	/// invalid peer ID (which includes the local peer ID).
	// NOTE: technically, this function only needs `Vec<PeerId>`, but we use `Multiaddr` here for convenience.
	pub fn remove_peers_from_reserved_set(
		&self,
		protocol: Cow<'static, str>,
		peers: HashSet<Multiaddr>,
	) -> Result<(), String> {
		let peers = self.split_multiaddr_and_peer_id(peers)?;
		for (peer_id, _) in peers.into_iter() {
			let _ = self
				.to_worker
				.unbounded_send(ServiceToWorkerMsg::RemoveSetReserved(protocol.clone(), peer_id));
		}
		Ok(())
	}

	/// Configure an explicit fork sync request.
	/// Note that this function should not be used for recent blocks.
	/// Sync should be able to download all the recent forks normally.
	/// `set_sync_fork_request` should only be used if external code detects that there's
	/// a stale fork missing.
	/// Passing empty `peers` set effectively removes the sync request.
	pub fn set_sync_fork_request(&self, peers: Vec<PeerId>, hash: B::Hash, number: NumberFor<B>) {
		let _ = self.to_worker.unbounded_send(ServiceToWorkerMsg::SyncFork(peers, hash, number));
	}

	/// Add a peer to a set of peers.
	///
	/// If the set has slots available, it will try to open a substream with this peer.
	///
	/// Each `Multiaddr` must end with a `/p2p/` component containing the `PeerId`. It can also
	/// consist of only `/p2p/<peerid>`.
	///
	/// Returns an `Err` if one of the given addresses is invalid or contains an
	/// invalid peer ID (which includes the local peer ID).
	pub fn add_to_peers_set(
		&self,
		protocol: Cow<'static, str>,
		peers: HashSet<Multiaddr>,
	) -> Result<(), String> {
		let peers = self.split_multiaddr_and_peer_id(peers)?;

		for (peer_id, addr) in peers.into_iter() {
			// Make sure the local peer ID is never added to the PSM.
			if peer_id == self.local_peer_id {
				return Err("Local peer ID cannot be added as a reserved peer.".to_string())
			}

			if !addr.is_empty() {
				let _ = self
					.to_worker
					.unbounded_send(ServiceToWorkerMsg::AddKnownAddress(peer_id.clone(), addr));
			}
			let _ = self
				.to_worker
				.unbounded_send(ServiceToWorkerMsg::AddToPeersSet(protocol.clone(), peer_id));
		}

		Ok(())
	}

	/// Remove peers from a peer set.
	///
	/// If we currently have an open substream with this peer, it will soon be closed.
	///
	/// Each `Multiaddr` must end with a `/p2p/` component containing the `PeerId`.
	///
	/// Returns an `Err` if one of the given addresses is invalid or contains an
	/// invalid peer ID (which includes the local peer ID).
	// NOTE: technically, this function only needs `Vec<PeerId>`, but we use `Multiaddr` here for convenience.
	pub fn remove_from_peers_set(
		&self,
		protocol: Cow<'static, str>,
		peers: HashSet<Multiaddr>,
	) -> Result<(), String> {
		let peers = self.split_multiaddr_and_peer_id(peers)?;
		for (peer_id, _) in peers.into_iter() {
			let _ = self
				.to_worker
				.unbounded_send(ServiceToWorkerMsg::RemoveFromPeersSet(protocol.clone(), peer_id));
		}
		Ok(())
	}

	/// Returns the number of peers we're connected to.
	pub fn num_connected(&self) -> usize {
		self.num_connected.load(Ordering::Relaxed)
	}

	/// Inform the network service about new best imported block.
	pub fn new_best_block_imported(&self, hash: B::Hash, number: NumberFor<B>) {
		let _ = self
			.to_worker
			.unbounded_send(ServiceToWorkerMsg::NewBestBlockImported(hash, number));
	}

	/// Utility function to extract `PeerId` from each `Multiaddr` for peer set updates.
	///
	/// Returns an `Err` if one of the given addresses is invalid or contains an
	/// invalid peer ID (which includes the local peer ID).
	fn split_multiaddr_and_peer_id(
		&self,
		peers: HashSet<Multiaddr>,
	) -> Result<Vec<(PeerId, Multiaddr)>, String> {
		peers
			.into_iter()
			.map(|mut addr| {
				let peer = match addr.pop() {
					Some(multiaddr::Protocol::P2p(key)) => PeerId::from_multihash(key)
						.map_err(|_| "Invalid PeerId format".to_string())?,
					_ => return Err("Missing PeerId from address".to_string()),
				};

				// Make sure the local peer ID is never added to the PSM
				// or added as a "known address", even if given.
				if peer == self.local_peer_id {
					Err("Local peer ID in peer set.".to_string())
				} else {
					Ok((peer, addr))
				}
			})
			.collect::<Result<Vec<(PeerId, Multiaddr)>, String>>()
	}
}

impl<B: BlockT + 'static, H: ExHashT> sp_consensus::SyncOracle for NetworkService<B, H> {
	fn is_major_syncing(&mut self) -> bool {
		NetworkService::is_major_syncing(self)
	}

	fn is_offline(&mut self) -> bool {
		self.num_connected.load(Ordering::Relaxed) == 0
	}
}

impl<'a, B: BlockT + 'static, H: ExHashT> sp_consensus::SyncOracle for &'a NetworkService<B, H> {
	fn is_major_syncing(&mut self) -> bool {
		NetworkService::is_major_syncing(self)
	}

	fn is_offline(&mut self) -> bool {
		self.num_connected.load(Ordering::Relaxed) == 0
	}
}

impl<B: BlockT, H: ExHashT> sp_consensus::JustificationSyncLink<B> for NetworkService<B, H> {
	fn request_justification(&self, hash: &B::Hash, number: NumberFor<B>) {
		NetworkService::request_justification(self, hash, number);
	}

	fn clear_justification_requests(&self) {
		NetworkService::clear_justification_requests(self);
	}
}

impl<B, H> NetworkStateInfo for NetworkService<B, H>
where
	B: sp_runtime::traits::Block,
	H: ExHashT,
{
	/// Returns the local external addresses.
	fn external_addresses(&self) -> Vec<Multiaddr> {
		self.external_addresses.lock().clone()
	}

	/// Returns the local Peer ID.
	fn local_peer_id(&self) -> PeerId {
		self.local_peer_id.clone()
	}
}

/// A `NotificationSender` allows for sending notifications to a peer with a chosen protocol.
#[must_use]
pub struct NotificationSender {
	sink: NotificationsSink,

	/// Name of the protocol on the wire.
	protocol_name: Cow<'static, str>,

	/// Field extracted from the [`Metrics`] struct and necessary to report the
	/// notifications-related metrics.
	notification_size_metric: Option<Histogram>,
}

impl NotificationSender {
	/// Returns a future that resolves when the `NotificationSender` is ready to send a notification.
	pub async fn ready<'a>(
		&'a self,
	) -> Result<NotificationSenderReady<'a>, NotificationSenderError> {
		Ok(NotificationSenderReady {
			ready: match self.sink.reserve_notification().await {
				Ok(r) => r,
				Err(()) => return Err(NotificationSenderError::Closed),
			},
			peer_id: self.sink.peer_id(),
			protocol_name: &self.protocol_name,
			notification_size_metric: self.notification_size_metric.clone(),
		})
	}
}

/// Reserved slot in the notifications buffer, ready to accept data.
#[must_use]
pub struct NotificationSenderReady<'a> {
	ready: Ready<'a>,

	/// Target of the notification.
	peer_id: &'a PeerId,

	/// Name of the protocol on the wire.
	protocol_name: &'a Cow<'static, str>,

	/// Field extracted from the [`Metrics`] struct and necessary to report the
	/// notifications-related metrics.
	notification_size_metric: Option<Histogram>,
}

impl<'a> NotificationSenderReady<'a> {
	/// Consumes this slots reservation and actually queues the notification.
	pub fn send(self, notification: impl Into<Vec<u8>>) -> Result<(), NotificationSenderError> {
		let notification = notification.into();

		if let Some(notification_size_metric) = &self.notification_size_metric {
			notification_size_metric.observe(notification.len() as f64);
		}

		trace!(
			target: "sub-libp2p",
			"External API => Notification({:?}, {}, {} bytes)",
			self.peer_id,
			self.protocol_name,
			notification.len()
		);
		trace!(target: "sub-libp2p", "Handler({:?}) <= Async notification", self.peer_id);

		self.ready.send(notification).map_err(|()| NotificationSenderError::Closed)
	}
}

/// Error returned by [`NetworkService::send_notification`].
#[derive(Debug, derive_more::Display, derive_more::Error)]
pub enum NotificationSenderError {
	/// The notification receiver has been closed, usually because the underlying connection closed.
	///
	/// Some of the notifications most recently sent may not have been received. However,
	/// the peer may still be connected and a new `NotificationSender` for the same
	/// protocol obtained from [`NetworkService::notification_sender`].
	Closed,
	/// Protocol name hasn't been registered.
	BadProtocol,
}

/// Messages sent from the `NetworkService` to the `NetworkWorker`.
///
/// Each entry corresponds to a method of `NetworkService`.
enum ServiceToWorkerMsg<B: BlockT, H: ExHashT> {
	PropagateTransaction(H),
	PropagateTransactions,
	RequestJustification(B::Hash, NumberFor<B>),
	ClearJustificationRequests,
	AnnounceBlock(B::Hash, Option<Vec<u8>>),
	GetValue(record::Key),
	PutValue(record::Key, Vec<u8>),
	AddKnownAddress(PeerId, Multiaddr),
	SetReservedOnly(bool),
	AddReserved(PeerId),
	RemoveReserved(PeerId),
	SetReserved(HashSet<PeerId>),
	AddSetReserved(Cow<'static, str>, PeerId),
	RemoveSetReserved(Cow<'static, str>, PeerId),
	AddToPeersSet(Cow<'static, str>, PeerId),
	RemoveFromPeersSet(Cow<'static, str>, PeerId),
	SyncFork(Vec<PeerId>, B::Hash, NumberFor<B>),
	EventStream(out_events::Sender),
	Request {
		target: PeerId,
		protocol: Cow<'static, str>,
		request: Vec<u8>,
		pending_response: oneshot::Sender<Result<Vec<u8>, RequestFailure>>,
		connect: IfDisconnected,
	},
	NetworkStatus {
		pending_response: oneshot::Sender<Result<NetworkStatus<B>, RequestFailure>>,
	},
	NetworkState {
		pending_response: oneshot::Sender<Result<NetworkState, RequestFailure>>,
	},
	DisconnectPeer(PeerId, Cow<'static, str>),
	NewBestBlockImported(B::Hash, NumberFor<B>),
}

/// Main network worker. Must be polled in order for the network to advance.
///
/// You are encouraged to poll this in a separate background thread or task.
#[must_use = "The NetworkWorker must be polled in order for the network to advance"]
pub struct NetworkWorker<B: BlockT + 'static, H: ExHashT> {
	/// Updated by the `NetworkWorker` and loaded by the `NetworkService`.
	external_addresses: Arc<Mutex<Vec<Multiaddr>>>,
	/// Updated by the `NetworkWorker` and loaded by the `NetworkService`.
	num_connected: Arc<AtomicUsize>,
	/// Updated by the `NetworkWorker` and loaded by the `NetworkService`.
	is_major_syncing: Arc<AtomicBool>,
	/// The network service that can be extracted and shared through the codebase.
	service: Arc<NetworkService<B, H>>,
	/// The *actual* network.
	network_service: Swarm<B>,
	/// The import queue that was passed at initialization.
	import_queue: Box<dyn ImportQueue<B>>,
	/// Messages from the [`NetworkService`] that must be processed.
	from_service: TracingUnboundedReceiver<ServiceToWorkerMsg<B, H>>,
	/// Receiver for queries from the light client that must be processed.
	light_client_rqs: Option<TracingUnboundedReceiver<light_client_requests::sender::Request<B>>>,
	/// Senders for events that happen on the network.
	event_streams: out_events::OutChannels,
	/// Prometheus network metrics.
	metrics: Option<Metrics>,
	/// The `PeerId`'s of all boot nodes.
	boot_node_ids: Arc<HashSet<PeerId>>,
	/// For each peer and protocol combination, an object that allows sending notifications to
	/// that peer. Shared with the [`NetworkService`].
	peers_notifications_sinks: Arc<Mutex<HashMap<(PeerId, Cow<'static, str>), NotificationsSink>>>,
	/// Controller for the handler of incoming and outgoing transactions.
	tx_handler_controller: transactions::TransactionsHandlerController<H>,
}

impl<B: BlockT + 'static, H: ExHashT> Future for NetworkWorker<B, H> {
	type Output = ();

	fn poll(mut self: Pin<&mut Self>, cx: &mut std::task::Context) -> Poll<Self::Output> {
		let this = &mut *self;

		// Poll the import queue for actions to perform.
		this.import_queue
			.poll_actions(cx, &mut NetworkLink { protocol: &mut this.network_service });

		// Check for new incoming light client requests.
		if let Some(light_client_rqs) = this.light_client_rqs.as_mut() {
			while let Poll::Ready(Some(rq)) = light_client_rqs.poll_next_unpin(cx) {
				let result = this.network_service.behaviour_mut().light_client_request(rq);
				match result {
					Ok(()) => {},
					Err(light_client_requests::sender::SendRequestError::TooManyRequests) => {
						log::warn!(
							"Couldn't start light client request: too many pending requests"
						);
					},
				}

				if let Some(metrics) = this.metrics.as_ref() {
					metrics.issued_light_requests.inc();
				}
			}
		}

		// At the time of writing of this comment, due to a high volume of messages, the network
		// worker sometimes takes a long time to process the loop below. When that happens, the
		// rest of the polling is frozen. In order to avoid negative side-effects caused by this
		// freeze, a limit to the number of iterations is enforced below. If the limit is reached,
		// the task is interrupted then scheduled again.
		//
		// This allows for a more even distribution in the time taken by each sub-part of the
		// polling.
		let mut num_iterations = 0;
		loop {
			num_iterations += 1;
			if num_iterations >= 100 {
				cx.waker().wake_by_ref();
				break
			}

			// Process the next message coming from the `NetworkService`.
			let msg = match this.from_service.poll_next_unpin(cx) {
				Poll::Ready(Some(msg)) => msg,
				Poll::Ready(None) => return Poll::Ready(()),
				Poll::Pending => break,
			};

			match msg {
				ServiceToWorkerMsg::AnnounceBlock(hash, data) => this
					.network_service
					.behaviour_mut()
					.user_protocol_mut()
					.announce_block(hash, data),
				ServiceToWorkerMsg::RequestJustification(hash, number) => this
					.network_service
					.behaviour_mut()
					.user_protocol_mut()
					.request_justification(&hash, number),
				ServiceToWorkerMsg::ClearJustificationRequests => this
					.network_service
					.behaviour_mut()
					.user_protocol_mut()
					.clear_justification_requests(),
				ServiceToWorkerMsg::PropagateTransaction(hash) =>
					this.tx_handler_controller.propagate_transaction(hash),
				ServiceToWorkerMsg::PropagateTransactions =>
					this.tx_handler_controller.propagate_transactions(),
				ServiceToWorkerMsg::GetValue(key) =>
					this.network_service.behaviour_mut().get_value(&key),
				ServiceToWorkerMsg::PutValue(key, value) =>
					this.network_service.behaviour_mut().put_value(key, value),
				ServiceToWorkerMsg::SetReservedOnly(reserved_only) => this
					.network_service
					.behaviour_mut()
					.user_protocol_mut()
					.set_reserved_only(reserved_only),
				ServiceToWorkerMsg::SetReserved(peers) => this
					.network_service
					.behaviour_mut()
					.user_protocol_mut()
					.set_reserved_peers(peers),
				ServiceToWorkerMsg::AddReserved(peer_id) => this
					.network_service
					.behaviour_mut()
					.user_protocol_mut()
					.add_reserved_peer(peer_id),
				ServiceToWorkerMsg::RemoveReserved(peer_id) => this
					.network_service
					.behaviour_mut()
					.user_protocol_mut()
					.remove_reserved_peer(peer_id),
				ServiceToWorkerMsg::AddSetReserved(protocol, peer_id) => this
					.network_service
					.behaviour_mut()
					.user_protocol_mut()
					.add_set_reserved_peer(protocol, peer_id),
				ServiceToWorkerMsg::RemoveSetReserved(protocol, peer_id) => this
					.network_service
					.behaviour_mut()
					.user_protocol_mut()
					.remove_set_reserved_peer(protocol, peer_id),
				ServiceToWorkerMsg::AddKnownAddress(peer_id, addr) =>
					this.network_service.behaviour_mut().add_known_address(peer_id, addr),
				ServiceToWorkerMsg::AddToPeersSet(protocol, peer_id) => this
					.network_service
					.behaviour_mut()
					.user_protocol_mut()
					.add_to_peers_set(protocol, peer_id),
				ServiceToWorkerMsg::RemoveFromPeersSet(protocol, peer_id) => this
					.network_service
					.behaviour_mut()
					.user_protocol_mut()
					.remove_from_peers_set(protocol, peer_id),
				ServiceToWorkerMsg::SyncFork(peer_ids, hash, number) => this
					.network_service
					.behaviour_mut()
					.user_protocol_mut()
					.set_sync_fork_request(peer_ids, &hash, number),
				ServiceToWorkerMsg::EventStream(sender) => this.event_streams.push(sender),
				ServiceToWorkerMsg::Request {
					target,
					protocol,
					request,
					pending_response,
					connect,
				} => {
					this.network_service.behaviour_mut().send_request(
						&target,
						&protocol,
						request,
						pending_response,
						connect,
					);
				},
				ServiceToWorkerMsg::NetworkStatus { pending_response } => {
					let _ = pending_response.send(Ok(this.status()));
				},
				ServiceToWorkerMsg::NetworkState { pending_response } => {
					let _ = pending_response.send(Ok(this.network_state()));
				},
				ServiceToWorkerMsg::DisconnectPeer(who, protocol_name) => this
					.network_service
					.behaviour_mut()
					.user_protocol_mut()
					.disconnect_peer(&who, &protocol_name),
				ServiceToWorkerMsg::NewBestBlockImported(hash, number) => this
					.network_service
					.behaviour_mut()
					.user_protocol_mut()
					.new_best_block_imported(hash, number),
			}
		}

		// `num_iterations` serves the same purpose as in the previous loop.
		// See the previous loop for explanations.
		let mut num_iterations = 0;
		loop {
			num_iterations += 1;
			if num_iterations >= 1000 {
				cx.waker().wake_by_ref();
				break
			}

			// Process the next action coming from the network.
			let next_event = this.network_service.next_event();
			futures::pin_mut!(next_event);
			let poll_value = next_event.poll_unpin(cx);

			match poll_value {
				Poll::Pending => break,
				Poll::Ready(SwarmEvent::Behaviour(BehaviourOut::BlockImport(origin, blocks))) => {
					if let Some(metrics) = this.metrics.as_ref() {
						metrics.import_queue_blocks_submitted.inc();
					}
					this.import_queue.import_blocks(origin, blocks);
				},
				Poll::Ready(SwarmEvent::Behaviour(BehaviourOut::JustificationImport(
					origin,
					hash,
					nb,
					justifications,
				))) => {
					if let Some(metrics) = this.metrics.as_ref() {
						metrics.import_queue_justifications_submitted.inc();
					}
					this.import_queue.import_justifications(origin, hash, nb, justifications);
				},
				Poll::Ready(SwarmEvent::Behaviour(BehaviourOut::InboundRequest {
					protocol,
					result,
					..
				})) => {
					if let Some(metrics) = this.metrics.as_ref() {
						match result {
							Ok(serve_time) => {
								metrics
									.requests_in_success_total
									.with_label_values(&[&protocol])
									.observe(serve_time.as_secs_f64());
							},
							Err(err) => {
								let reason = match err {
									ResponseFailure::Network(InboundFailure::Timeout) => "timeout",
									ResponseFailure::Network(
										InboundFailure::UnsupportedProtocols,
									) =>
									// `UnsupportedProtocols` is reported for every single
									// inbound request whenever a request with an unsupported
									// protocol is received. This is not reported in order to
									// avoid confusions.
										continue,
									ResponseFailure::Network(InboundFailure::ResponseOmission) =>
										"busy-omitted",
									ResponseFailure::Network(InboundFailure::ConnectionClosed) =>
										"connection-closed",
								};

								metrics
									.requests_in_failure_total
									.with_label_values(&[&protocol, reason])
									.inc();
							},
						}
					}
				},
				Poll::Ready(SwarmEvent::Behaviour(BehaviourOut::RequestFinished {
					protocol,
					duration,
					result,
					..
				})) =>
					if let Some(metrics) = this.metrics.as_ref() {
						match result {
							Ok(_) => {
								metrics
									.requests_out_success_total
									.with_label_values(&[&protocol])
									.observe(duration.as_secs_f64());
							},
							Err(err) => {
								let reason = match err {
									RequestFailure::NotConnected => "not-connected",
									RequestFailure::UnknownProtocol => "unknown-protocol",
									RequestFailure::Refused => "refused",
									RequestFailure::Obsolete => "obsolete",
									RequestFailure::Network(OutboundFailure::DialFailure) =>
										"dial-failure",
									RequestFailure::Network(OutboundFailure::Timeout) => "timeout",
									RequestFailure::Network(OutboundFailure::ConnectionClosed) =>
										"connection-closed",
									RequestFailure::Network(
										OutboundFailure::UnsupportedProtocols,
									) => "unsupported",
								};

								metrics
									.requests_out_failure_total
									.with_label_values(&[&protocol, reason])
									.inc();
							},
						}
					},
				Poll::Ready(SwarmEvent::Behaviour(BehaviourOut::RandomKademliaStarted(
					protocol,
				))) =>
					if let Some(metrics) = this.metrics.as_ref() {
						metrics
							.kademlia_random_queries_total
							.with_label_values(&[&protocol.as_ref()])
							.inc();
					},
				Poll::Ready(SwarmEvent::Behaviour(BehaviourOut::NotificationStreamOpened {
					remote,
					protocol,
					negotiated_fallback,
					notifications_sink,
					role,
				})) => {
					if let Some(metrics) = this.metrics.as_ref() {
						metrics
							.notifications_streams_opened_total
							.with_label_values(&[&protocol])
							.inc();
					}
					{
						let mut peers_notifications_sinks = this.peers_notifications_sinks.lock();
						let _previous_value = peers_notifications_sinks
							.insert((remote.clone(), protocol.clone()), notifications_sink);
						debug_assert!(_previous_value.is_none());
					}
					this.event_streams.send(Event::NotificationStreamOpened {
						remote,
						protocol,
						negotiated_fallback,
						role,
					});
				},
				Poll::Ready(SwarmEvent::Behaviour(BehaviourOut::NotificationStreamReplaced {
					remote,
					protocol,
					notifications_sink,
				})) => {
					let mut peers_notifications_sinks = this.peers_notifications_sinks.lock();
					if let Some(s) = peers_notifications_sinks.get_mut(&(remote, protocol)) {
						*s = notifications_sink;
					} else {
						log::error!(
							target: "sub-libp2p",
							"NotificationStreamReplaced for non-existing substream"
						);
						debug_assert!(false);
					}

					// TODO: Notifications might have been lost as a result of the previous
					// connection being dropped, and as a result it would be preferable to notify
					// the users of this fact by simulating the substream being closed then
					// reopened.
					// The code below doesn't compile because `role` is unknown. Propagating the
					// handshake of the secondary connections is quite an invasive change and
					// would conflict with https://github.com/paritytech/substrate/issues/6403.
					// Considering that dropping notifications is generally regarded as
					// acceptable, this bug is at the moment intentionally left there and is
					// intended to be fixed at the same time as
					// https://github.com/paritytech/substrate/issues/6403.
					// this.event_streams.send(Event::NotificationStreamClosed {
					// remote,
					// protocol,
					// });
					// this.event_streams.send(Event::NotificationStreamOpened {
					// remote,
					// protocol,
					// role,
					// });
				},
				Poll::Ready(SwarmEvent::Behaviour(BehaviourOut::NotificationStreamClosed {
					remote,
					protocol,
				})) => {
					if let Some(metrics) = this.metrics.as_ref() {
						metrics
							.notifications_streams_closed_total
							.with_label_values(&[&protocol[..]])
							.inc();
					}
					this.event_streams.send(Event::NotificationStreamClosed {
						remote: remote.clone(),
						protocol: protocol.clone(),
					});
					{
						let mut peers_notifications_sinks = this.peers_notifications_sinks.lock();
						let _previous_value =
							peers_notifications_sinks.remove(&(remote.clone(), protocol));
						debug_assert!(_previous_value.is_some());
					}
				},
				Poll::Ready(SwarmEvent::Behaviour(BehaviourOut::NotificationsReceived {
					remote,
					messages,
				})) => {
					if let Some(metrics) = this.metrics.as_ref() {
						for (protocol, message) in &messages {
							metrics
								.notifications_sizes
								.with_label_values(&["in", protocol])
								.observe(message.len() as f64);
						}
					}
					this.event_streams.send(Event::NotificationsReceived { remote, messages });
				},
				Poll::Ready(SwarmEvent::Behaviour(BehaviourOut::SyncConnected(remote))) => {
					this.event_streams.send(Event::SyncConnected { remote });
				},
				Poll::Ready(SwarmEvent::Behaviour(BehaviourOut::SyncDisconnected(remote))) => {
					this.event_streams.send(Event::SyncDisconnected { remote });
				},
				Poll::Ready(SwarmEvent::Behaviour(BehaviourOut::Dht(event, duration))) => {
					if let Some(metrics) = this.metrics.as_ref() {
						let query_type = match event {
							DhtEvent::ValueFound(_) => "value-found",
							DhtEvent::ValueNotFound(_) => "value-not-found",
							DhtEvent::ValuePut(_) => "value-put",
							DhtEvent::ValuePutFailed(_) => "value-put-failed",
						};
						metrics
							.kademlia_query_duration
							.with_label_values(&[query_type])
							.observe(duration.as_secs_f64());
					}

					this.event_streams.send(Event::Dht(event));
				},
				Poll::Ready(SwarmEvent::ConnectionEstablished {
					peer_id,
					endpoint,
					num_established,
				}) => {
					debug!(target: "sub-libp2p", "Libp2p => Connected({:?})", peer_id);

					if let Some(metrics) = this.metrics.as_ref() {
						let direction = match endpoint {
							ConnectedPoint::Dialer { .. } => "out",
							ConnectedPoint::Listener { .. } => "in",
						};
						metrics.connections_opened_total.with_label_values(&[direction]).inc();

						if num_established.get() == 1 {
							metrics.distinct_peers_connections_opened_total.inc();
						}
					}
				},
				Poll::Ready(SwarmEvent::ConnectionClosed {
					peer_id,
					cause,
					endpoint,
					num_established,
				}) => {
					debug!(target: "sub-libp2p", "Libp2p => Disconnected({:?}, {:?})", peer_id, cause);
					if let Some(metrics) = this.metrics.as_ref() {
						let direction = match endpoint {
							ConnectedPoint::Dialer { .. } => "out",
							ConnectedPoint::Listener { .. } => "in",
						};
						let reason = match cause {
							Some(ConnectionError::IO(_)) => "transport-error",
							Some(ConnectionError::Handler(NodeHandlerWrapperError::Handler(
								EitherError::A(EitherError::A(EitherError::A(EitherError::B(
									EitherError::A(PingFailure::Timeout),
								)))),
							))) => "ping-timeout",
							Some(ConnectionError::Handler(NodeHandlerWrapperError::Handler(
								EitherError::A(EitherError::A(EitherError::A(EitherError::A(
									NotifsHandlerError::SyncNotificationsClogged,
								)))),
							))) => "sync-notifications-clogged",
							Some(ConnectionError::Handler(NodeHandlerWrapperError::Handler(_))) =>
								"protocol-error",
							Some(ConnectionError::Handler(
								NodeHandlerWrapperError::KeepAliveTimeout,
							)) => "keep-alive-timeout",
							None => "actively-closed",
						};
						metrics
							.connections_closed_total
							.with_label_values(&[direction, reason])
							.inc();

						// `num_established` represents the number of *remaining* connections.
						if num_established == 0 {
							metrics.distinct_peers_connections_closed_total.inc();
						}
					}
				},
				Poll::Ready(SwarmEvent::NewListenAddr(addr)) => {
					trace!(target: "sub-libp2p", "Libp2p => NewListenAddr({})", addr);
					if let Some(metrics) = this.metrics.as_ref() {
						metrics.listeners_local_addresses.inc();
					}
				},
				Poll::Ready(SwarmEvent::ExpiredListenAddr(addr)) => {
					info!(target: "sub-libp2p", "📪 No longer listening on {}", addr);
					if let Some(metrics) = this.metrics.as_ref() {
						metrics.listeners_local_addresses.dec();
					}
				},
				Poll::Ready(SwarmEvent::UnreachableAddr { peer_id, address, error, .. }) => {
					trace!(
						target: "sub-libp2p", "Libp2p => Failed to reach {:?} through {:?}: {}",
						peer_id,
						address,
						error,
					);

					if this.boot_node_ids.contains(&peer_id) {
						if let PendingConnectionError::InvalidPeerId = error {
							error!(
								"💔 The bootnode you want to connect to at `{}` provided a different peer ID than the one you expect: `{}`.",
								address,
								peer_id,
							);
						}
					}

					if let Some(metrics) = this.metrics.as_ref() {
						match error {
							PendingConnectionError::ConnectionLimit(_) => metrics
								.pending_connections_errors_total
								.with_label_values(&["limit-reached"])
								.inc(),
							PendingConnectionError::InvalidPeerId => metrics
								.pending_connections_errors_total
								.with_label_values(&["invalid-peer-id"])
								.inc(),
							PendingConnectionError::Transport(_) |
							PendingConnectionError::IO(_) => metrics
								.pending_connections_errors_total
								.with_label_values(&["transport-error"])
								.inc(),
						}
					}
				},
				Poll::Ready(SwarmEvent::Dialing(peer_id)) =>
					trace!(target: "sub-libp2p", "Libp2p => Dialing({:?})", peer_id),
				Poll::Ready(SwarmEvent::IncomingConnection { local_addr, send_back_addr }) => {
					trace!(target: "sub-libp2p", "Libp2p => IncomingConnection({},{}))",
						local_addr, send_back_addr);
					if let Some(metrics) = this.metrics.as_ref() {
						metrics.incoming_connections_total.inc();
					}
				},
				Poll::Ready(SwarmEvent::IncomingConnectionError {
					local_addr,
					send_back_addr,
					error,
				}) => {
					debug!(target: "sub-libp2p", "Libp2p => IncomingConnectionError({},{}): {}",
						local_addr, send_back_addr, error);
					if let Some(metrics) = this.metrics.as_ref() {
						let reason = match error {
							PendingConnectionError::ConnectionLimit(_) => "limit-reached",
							PendingConnectionError::InvalidPeerId => "invalid-peer-id",
							PendingConnectionError::Transport(_) |
							PendingConnectionError::IO(_) => "transport-error",
						};

						metrics
							.incoming_connections_errors_total
							.with_label_values(&[reason])
							.inc();
					}
				},
				Poll::Ready(SwarmEvent::BannedPeer { peer_id, endpoint }) => {
					debug!(target: "sub-libp2p", "Libp2p => BannedPeer({}). Connected via {:?}.",
						peer_id, endpoint);
					if let Some(metrics) = this.metrics.as_ref() {
						metrics
							.incoming_connections_errors_total
							.with_label_values(&["banned"])
							.inc();
					}
				},
				Poll::Ready(SwarmEvent::UnknownPeerUnreachableAddr { address, error }) =>
					trace!(target: "sub-libp2p", "Libp2p => UnknownPeerUnreachableAddr({}): {}",
						address, error),
				Poll::Ready(SwarmEvent::ListenerClosed { reason, addresses }) => {
					if let Some(metrics) = this.metrics.as_ref() {
						metrics.listeners_local_addresses.sub(addresses.len() as u64);
					}
					let addrs =
						addresses.into_iter().map(|a| a.to_string()).collect::<Vec<_>>().join(", ");
					match reason {
						Ok(()) => error!(
							target: "sub-libp2p",
							"📪 Libp2p listener ({}) closed gracefully",
							addrs
						),
						Err(e) => error!(
							target: "sub-libp2p",
							"📪 Libp2p listener ({}) closed: {}",
							addrs, e
						),
					}
				},
				Poll::Ready(SwarmEvent::ListenerError { error }) => {
					debug!(target: "sub-libp2p", "Libp2p => ListenerError: {}", error);
					if let Some(metrics) = this.metrics.as_ref() {
						metrics.listeners_errors_total.inc();
					}
				},
			};
		}

		let num_connected_peers =
			this.network_service.behaviour_mut().user_protocol_mut().num_connected_peers();

		// Update the variables shared with the `NetworkService`.
		this.num_connected.store(num_connected_peers, Ordering::Relaxed);
		{
			let external_addresses = Swarm::<B>::external_addresses(&this.network_service)
				.map(|r| &r.addr)
				.cloned()
				.collect();
			*this.external_addresses.lock() = external_addresses;
		}

		let is_major_syncing =
			match this.network_service.behaviour_mut().user_protocol_mut().sync_state().state {
				SyncState::Idle => false,
				SyncState::Downloading => true,
			};

		this.tx_handler_controller.set_gossip_enabled(!is_major_syncing);

		this.is_major_syncing.store(is_major_syncing, Ordering::Relaxed);

		if let Some(metrics) = this.metrics.as_ref() {
			for (proto, buckets) in this.network_service.behaviour_mut().num_entries_per_kbucket() {
				for (lower_ilog2_bucket_bound, num_entries) in buckets {
					metrics
						.kbuckets_num_nodes
						.with_label_values(&[
							&proto.as_ref(),
							&lower_ilog2_bucket_bound.to_string(),
						])
						.set(num_entries as u64);
				}
			}
			for (proto, num_entries) in this.network_service.behaviour_mut().num_kademlia_records()
			{
				metrics
					.kademlia_records_count
					.with_label_values(&[&proto.as_ref()])
					.set(num_entries as u64);
			}
			for (proto, num_entries) in
				this.network_service.behaviour_mut().kademlia_records_total_size()
			{
				metrics
					.kademlia_records_sizes_total
					.with_label_values(&[&proto.as_ref()])
					.set(num_entries as u64);
			}
			metrics
				.peerset_num_discovered
				.set(this.network_service.behaviour_mut().user_protocol().num_discovered_peers()
					as u64);
			metrics.peerset_num_requested.set(
				this.network_service.behaviour_mut().user_protocol().requested_peers().count()
					as u64,
			);
			metrics.pending_connections.set(
				Swarm::network_info(&this.network_service).connection_counters().num_pending()
					as u64,
			);
		}

		Poll::Pending
	}
}

impl<B: BlockT + 'static, H: ExHashT> Unpin for NetworkWorker<B, H> {}

/// The libp2p swarm, customized for our needs.
type Swarm<B> = libp2p::swarm::Swarm<Behaviour<B>>;

// Implementation of `import_queue::Link` trait using the available local variables.
struct NetworkLink<'a, B: BlockT> {
	protocol: &'a mut Swarm<B>,
}

impl<'a, B: BlockT> Link<B> for NetworkLink<'a, B> {
	fn blocks_processed(
		&mut self,
		imported: usize,
		count: usize,
		results: Vec<(Result<BlockImportResult<NumberFor<B>>, BlockImportError>, B::Hash)>,
	) {
		self.protocol
			.behaviour_mut()
			.user_protocol_mut()
			.on_blocks_processed(imported, count, results)
	}
	fn justification_imported(
		&mut self,
		who: PeerId,
		hash: &B::Hash,
		number: NumberFor<B>,
		success: bool,
	) {
		self.protocol.behaviour_mut().user_protocol_mut().justification_import_result(
			who,
			hash.clone(),
			number,
			success,
		);
	}
	fn request_justification(&mut self, hash: &B::Hash, number: NumberFor<B>) {
		self.protocol
			.behaviour_mut()
			.user_protocol_mut()
			.request_justification(hash, number)
	}
}

fn ensure_addresses_consistent_with_transport<'a>(
	addresses: impl Iterator<Item = &'a Multiaddr>,
	transport: &TransportConfig,
) -> Result<(), Error> {
	if matches!(transport, TransportConfig::MemoryOnly) {
		let addresses: Vec<_> = addresses
			.filter(|x| {
				x.iter().any(|y| !matches!(y, libp2p::core::multiaddr::Protocol::Memory(_)))
			})
			.cloned()
			.collect();

		if !addresses.is_empty() {
			return Err(Error::AddressesForAnotherTransport {
				transport: transport.clone(),
				addresses,
			})
		}
	} else {
		let addresses: Vec<_> = addresses
			.filter(|x| x.iter().any(|y| matches!(y, libp2p::core::multiaddr::Protocol::Memory(_))))
			.cloned()
			.collect();

		if !addresses.is_empty() {
			return Err(Error::AddressesForAnotherTransport {
				transport: transport.clone(),
				addresses,
			})
		}
	}

	Ok(())
}<|MERGE_RESOLUTION|>--- conflicted
+++ resolved
@@ -721,10 +721,6 @@
 	///
 	/// The protocol must have been registered with
 	/// [`NetworkConfiguration::notifications_protocols`](crate::config::NetworkConfiguration::notifications_protocols).
-<<<<<<< HEAD
-	///
-=======
->>>>>>> 1d5abf01
 	pub fn write_notification(
 		&self,
 		target: PeerId,
