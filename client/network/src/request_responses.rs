// This file is part of Substrate.

// Copyright (C) 2019-2021 Parity Technologies (UK) Ltd.
// SPDX-License-Identifier: GPL-3.0-or-later WITH Classpath-exception-2.0

// This program is free software: you can redistribute it and/or modify
// it under the terms of the GNU General Public License as published by
// the Free Software Foundation, either version 3 of the License, or
// (at your option) any later version.

// This program is distributed in the hope that it will be useful,
// but WITHOUT ANY WARRANTY; without even the implied warranty of
// MERCHANTABILITY or FITNESS FOR A PARTICULAR PURPOSE. See the
// GNU General Public License for more details.

// You should have received a copy of the GNU General Public License
// along with this program. If not, see <https://www.gnu.org/licenses/>.

//! Collection of request-response protocols.
//!
//! The [`RequestResponse`] struct defined in this module provides support for zero or more
//! so-called "request-response" protocols.
//!
//! A request-response protocol works in the following way:
//!
//! - For every emitted request, a new substream is open and the protocol is negotiated. If the
//! remote supports the protocol, the size of the request is sent as a LEB128 number, followed
//! with the request itself. The remote then sends the size of the response as a LEB128 number,
//! followed with the response.
//!
//! - Requests have a certain time limit before they time out. This time includes the time it
//! takes to send/receive the request and response.
//!
//! - If provided, a ["requests processing"](ProtocolConfig::inbound_queue) channel
//! is used to handle incoming requests.

use crate::ReputationChange;
use futures::{
	channel::{mpsc, oneshot},
	prelude::*,
};
use libp2p::{
	core::{
		connection::{ConnectionId, ListenerId},
		ConnectedPoint, Multiaddr, PeerId,
	},
	request_response::{
		ProtocolSupport, RequestResponse, RequestResponseCodec, RequestResponseConfig,
		RequestResponseEvent, RequestResponseMessage, ResponseChannel,
	},
	swarm::{
		protocols_handler::multi::MultiHandler, NetworkBehaviour, NetworkBehaviourAction,
		PollParameters, ProtocolsHandler,
	},
};
use std::{
	borrow::Cow,
	collections::{hash_map::Entry, HashMap},
	convert::TryFrom as _,
	io, iter,
	pin::Pin,
	task::{Context, Poll},
	time::Duration,
};
use wasm_timer::Instant;

pub use libp2p::request_response::{InboundFailure, OutboundFailure, RequestId};

/// Configuration for a single request-response protocol.
#[derive(Debug, Clone)]
pub struct ProtocolConfig {
	/// Name of the protocol on the wire. Should be something like `/foo/bar`.
	pub name: Cow<'static, str>,

	/// Maximum allowed size, in bytes, of a request.
	///
	/// Any request larger than this value will be declined as a way to avoid allocating too
	/// much memory for it.
	pub max_request_size: u64,

	/// Maximum allowed size, in bytes, of a response.
	///
	/// Any response larger than this value will be declined as a way to avoid allocating too
	/// much memory for it.
	pub max_response_size: u64,

	/// Duration after which emitted requests are considered timed out.
	///
	/// If you expect the response to come back quickly, you should set this to a smaller duration.
	pub request_timeout: Duration,

	/// Channel on which the networking service will send incoming requests.
	///
	/// Every time a peer sends a request to the local node using this protocol, the networking
	/// service will push an element on this channel. The receiving side of this channel then has
	/// to pull this element, process the request, and send back the response to send back to the
	/// peer.
	///
	/// The size of the channel has to be carefully chosen. If the channel is full, the networking
	/// service will discard the incoming request send back an error to the peer. Consequently,
	/// the channel being full is an indicator that the node is overloaded.
	///
	/// You can typically set the size of the channel to `T / d`, where `T` is the
	/// `request_timeout` and `d` is the expected average duration of CPU and I/O it takes to
	/// build a response.
	///
	/// Can be `None` if the local node does not support answering incoming requests.
	/// If this is `None`, then the local node will not advertise support for this protocol towards
	/// other peers. If this is `Some` but the channel is closed, then the local node will
	/// advertise support for this protocol, but any incoming request will lead to an error being
	/// sent back.
	pub inbound_queue: Option<mpsc::Sender<IncomingRequest>>,
}

/// A single request received by a peer on a request-response protocol.
#[derive(Debug)]
pub struct IncomingRequest {
	/// Who sent the request.
	pub peer: PeerId,

	/// Request sent by the remote. Will always be smaller than
	/// [`ProtocolConfig::max_request_size`].
	pub payload: Vec<u8>,

	/// Channel to send back the response.
	///
	/// There are two ways to indicate that handling the request failed:
	///
	/// 1. Drop `pending_response` and thus not changing the reputation of the peer.
	///
	/// 2. Sending an `Err(())` via `pending_response`, optionally including reputation changes for
	/// the given peer.
	pub pending_response: oneshot::Sender<OutgoingResponse>,
}

/// Response for an incoming request to be send by a request protocol handler.
#[derive(Debug)]
pub struct OutgoingResponse {
	/// The payload of the response.
	///
	/// `Err(())` if none is available e.g. due an error while handling the request.
	pub result: Result<Vec<u8>, ()>,

	/// Reputation changes accrued while handling the request. To be applied to the reputation of
	/// the peer sending the request.
	pub reputation_changes: Vec<ReputationChange>,

	/// If provided, the `oneshot::Sender` will be notified when the request has been sent to the
	/// peer.
	///
	/// > **Note**: Operating systems typically maintain a buffer of a few dozen kilobytes of
	/// >			outgoing data for each TCP socket, and it is not possible for a user
	/// >			application to inspect this buffer. This channel here is not actually notified
	/// >			when the response has been fully sent out, but rather when it has fully been
	/// >			written to the buffer managed by the operating system.
	pub sent_feedback: Option<oneshot::Sender<()>>,
}

/// Event generated by the [`RequestResponsesBehaviour`].
#[derive(Debug)]
pub enum Event {
	/// A remote sent a request and either we have successfully answered it or an error happened.
	///
	/// This event is generated for statistics purposes.
	InboundRequest {
		/// Peer which has emitted the request.
		peer: PeerId,
		/// Name of the protocol in question.
		protocol: Cow<'static, str>,
		/// Whether handling the request was successful or unsuccessful.
		///
		/// When successful contains the time elapsed between when we received the request and when
		/// we sent back the response. When unsuccessful contains the failure reason.
		result: Result<Duration, ResponseFailure>,
	},

	/// A request initiated using [`RequestResponsesBehaviour::send_request`] has succeeded or
	/// failed.
	///
	/// This event is generated for statistics purposes.
	RequestFinished {
		/// Peer that we send a request to.
		peer: PeerId,
		/// Name of the protocol in question.
		protocol: Cow<'static, str>,
		/// Duration the request took.
		duration: Duration,
		/// Result of the request.
		result: Result<(), RequestFailure>,
	},

	/// A request protocol handler issued reputation changes for the given peer.
	ReputationChanges { peer: PeerId, changes: Vec<ReputationChange> },
}

/// Combination of a protocol name and a request id.
///
/// Uniquely identifies an inbound or outbound request among all handled protocols. Note however
/// that uniqueness is only guaranteed between two inbound and likewise between two outbound
/// requests. There is no uniqueness guarantee in a set of both inbound and outbound
/// [`ProtocolRequestId`]s.
#[derive(Debug, Clone, PartialEq, Eq, Hash)]
struct ProtocolRequestId {
	protocol: Cow<'static, str>,
	request_id: RequestId,
}

impl From<(Cow<'static, str>, RequestId)> for ProtocolRequestId {
	fn from((protocol, request_id): (Cow<'static, str>, RequestId)) -> Self {
		Self { protocol, request_id }
	}
}

/// When sending a request, what to do on a disconnected recipient.
#[derive(Debug, Copy, Clone, PartialEq, Eq, Hash)]
pub enum IfDisconnected {
	/// Try to connect to the peer.
	TryConnect,
	/// Just fail if the destination is not yet connected.
	ImmediateError,
}

/// Convenience functions for `IfDisconnected`.
impl IfDisconnected {
	/// Shall we connect to a disconnected peer?
	pub fn should_connect(self) -> bool {
		match self {
			Self::TryConnect => true,
			Self::ImmediateError => false,
		}
	}
}

/// Implementation of `NetworkBehaviour` that provides support for request-response protocols.
pub struct RequestResponsesBehaviour {
	/// The multiple sub-protocols, by name.
	/// Contains the underlying libp2p `RequestResponse` behaviour, plus an optional
	/// "response builder" used to build responses for incoming requests.
	protocols: HashMap<
		Cow<'static, str>,
		(RequestResponse<GenericCodec>, Option<mpsc::Sender<IncomingRequest>>),
	>,

	/// Pending requests, passed down to a [`RequestResponse`] behaviour, awaiting a reply.
	pending_requests:
		HashMap<ProtocolRequestId, (Instant, oneshot::Sender<Result<Vec<u8>, RequestFailure>>)>,

	/// Whenever an incoming request arrives, a `Future` is added to this list and will yield the
	/// start time and the response to send back to the remote.
	pending_responses: stream::FuturesUnordered<
		Pin<Box<dyn Future<Output = Option<RequestProcessingOutcome>> + Send>>,
	>,

	/// Whenever an incoming request arrives, the arrival [`Instant`] is recorded here.
	pending_responses_arrival_time: HashMap<ProtocolRequestId, Instant>,

	/// Whenever a response is received on `pending_responses`, insert a channel to be notified
	/// when the request has been sent out.
	send_feedback: HashMap<ProtocolRequestId, oneshot::Sender<()>>,
}

/// Generated by the response builder and waiting to be processed.
struct RequestProcessingOutcome {
	peer: PeerId,
	request_id: RequestId,
	protocol: Cow<'static, str>,
	inner_channel: ResponseChannel<Result<Vec<u8>, ()>>,
	response: OutgoingResponse,
}

impl RequestResponsesBehaviour {
	/// Creates a new behaviour. Must be passed a list of supported protocols. Returns an error if
	/// the same protocol is passed twice.
	pub fn new(list: impl Iterator<Item = ProtocolConfig>) -> Result<Self, RegisterError> {
		let mut protocols = HashMap::new();
		for protocol in list {
			let mut cfg = RequestResponseConfig::default();
			cfg.set_connection_keep_alive(Duration::from_secs(10));
			cfg.set_request_timeout(protocol.request_timeout);

			let protocol_support = if protocol.inbound_queue.is_some() {
				ProtocolSupport::Full
			} else {
				ProtocolSupport::Outbound
			};

			let rq_rp = RequestResponse::new(
				GenericCodec {
					max_request_size: protocol.max_request_size,
					max_response_size: protocol.max_response_size,
				},
				iter::once((protocol.name.as_bytes().to_vec(), protocol_support)),
				cfg,
			);

			match protocols.entry(protocol.name) {
				Entry::Vacant(e) => e.insert((rq_rp, protocol.inbound_queue)),
				Entry::Occupied(e) => return Err(RegisterError::DuplicateProtocol(e.key().clone())),
			};
		}

		Ok(Self {
			protocols,
			pending_requests: Default::default(),
			pending_responses: Default::default(),
			pending_responses_arrival_time: Default::default(),
			send_feedback: Default::default(),
		})
	}

	/// Initiates sending a request.
	///
	/// If there is no established connection to the target peer, the behavior is determined by the choice of `connect`.
	///
	/// An error is returned if the protocol doesn't match one that has been registered.
	pub fn send_request(
		&mut self,
		target: &PeerId,
		protocol_name: &str,
		request: Vec<u8>,
		pending_response: oneshot::Sender<Result<Vec<u8>, RequestFailure>>,
		connect: IfDisconnected,
	) {
		if let Some((protocol, _)) = self.protocols.get_mut(protocol_name) {
			if protocol.is_connected(target) || connect.should_connect() {
				let request_id = protocol.send_request(target, request);
				let prev_req_id = self.pending_requests.insert(
					(protocol_name.to_string().into(), request_id).into(),
					(Instant::now(), pending_response),
				);
				debug_assert!(prev_req_id.is_none(), "Expect request id to be unique.");
			} else {
				if pending_response.send(Err(RequestFailure::NotConnected)).is_err() {
					log::debug!(
						target: "sub-libp2p",
						"Not connected to peer {:?}. At the same time local \
						 node is no longer interested in the result.",
						target,
					);
				};
			}
		} else {
			if pending_response.send(Err(RequestFailure::UnknownProtocol)).is_err() {
				log::debug!(
					target: "sub-libp2p",
					"Unknown protocol {:?}. At the same time local \
					 node is no longer interested in the result.",
					protocol_name,
				);
			};
		}
	}
}

impl NetworkBehaviour for RequestResponsesBehaviour {
	type ProtocolsHandler =
		MultiHandler<String, <RequestResponse<GenericCodec> as NetworkBehaviour>::ProtocolsHandler>;
	type OutEvent = Event;

	fn new_handler(&mut self) -> Self::ProtocolsHandler {
		let iter = self
			.protocols
			.iter_mut()
			.map(|(p, (r, _))| (p.to_string(), NetworkBehaviour::new_handler(r)));

		MultiHandler::try_from_iter(iter).expect(
			"Protocols are in a HashMap and there can be at most one handler per \
						  protocol name, which is the only possible error; qed",
		)
	}

	fn addresses_of_peer(&mut self, _: &PeerId) -> Vec<Multiaddr> {
		Vec::new()
	}

	fn inject_connection_established(
		&mut self,
		peer_id: &PeerId,
		conn: &ConnectionId,
		endpoint: &ConnectedPoint,
	) {
		for (p, _) in self.protocols.values_mut() {
			NetworkBehaviour::inject_connection_established(p, peer_id, conn, endpoint)
		}
	}

	fn inject_connected(&mut self, peer_id: &PeerId) {
		for (p, _) in self.protocols.values_mut() {
			NetworkBehaviour::inject_connected(p, peer_id)
		}
	}

	fn inject_connection_closed(
		&mut self,
		peer_id: &PeerId,
		conn: &ConnectionId,
		endpoint: &ConnectedPoint,
	) {
		for (p, _) in self.protocols.values_mut() {
			NetworkBehaviour::inject_connection_closed(p, peer_id, conn, endpoint)
		}
	}

	fn inject_disconnected(&mut self, peer_id: &PeerId) {
		for (p, _) in self.protocols.values_mut() {
			NetworkBehaviour::inject_disconnected(p, peer_id)
		}
	}

	fn inject_addr_reach_failure(
		&mut self,
		peer_id: Option<&PeerId>,
		addr: &Multiaddr,
		error: &dyn std::error::Error,
	) {
		for (p, _) in self.protocols.values_mut() {
			NetworkBehaviour::inject_addr_reach_failure(p, peer_id, addr, error)
		}
	}

	fn inject_event(
		&mut self,
		peer_id: PeerId,
		connection: ConnectionId,
		(p_name, event): <Self::ProtocolsHandler as ProtocolsHandler>::OutEvent,
	) {
		if let Some((proto, _)) = self.protocols.get_mut(&*p_name) {
			return proto.inject_event(peer_id, connection, event)
		}

		log::warn!(target: "sub-libp2p",
			"inject_node_event: no request-response instance registered for protocol {:?}",
			p_name)
	}

	fn inject_new_external_addr(&mut self, addr: &Multiaddr) {
		for (p, _) in self.protocols.values_mut() {
			NetworkBehaviour::inject_new_external_addr(p, addr)
		}
	}

	fn inject_expired_external_addr(&mut self, addr: &Multiaddr) {
		for (p, _) in self.protocols.values_mut() {
			NetworkBehaviour::inject_expired_external_addr(p, addr)
		}
	}

	fn inject_expired_listen_addr(&mut self, id: ListenerId, addr: &Multiaddr) {
		for (p, _) in self.protocols.values_mut() {
			NetworkBehaviour::inject_expired_listen_addr(p, id, addr)
		}
	}

	fn inject_dial_failure(&mut self, peer_id: &PeerId) {
		for (p, _) in self.protocols.values_mut() {
			NetworkBehaviour::inject_dial_failure(p, peer_id)
		}
	}

	fn inject_new_listener(&mut self, id: ListenerId) {
		for (p, _) in self.protocols.values_mut() {
			NetworkBehaviour::inject_new_listener(p, id)
		}
	}

	fn inject_new_listen_addr(&mut self, id: ListenerId, addr: &Multiaddr) {
		for (p, _) in self.protocols.values_mut() {
			NetworkBehaviour::inject_new_listen_addr(p, id, addr)
		}
	}

	fn inject_listener_error(&mut self, id: ListenerId, err: &(dyn std::error::Error + 'static)) {
		for (p, _) in self.protocols.values_mut() {
			NetworkBehaviour::inject_listener_error(p, id, err)
		}
	}

	fn inject_listener_closed(&mut self, id: ListenerId, reason: Result<(), &io::Error>) {
		for (p, _) in self.protocols.values_mut() {
			NetworkBehaviour::inject_listener_closed(p, id, reason)
		}
	}

	fn poll(
		&mut self,
		cx: &mut Context,
		params: &mut impl PollParameters,
	) -> Poll<
		NetworkBehaviourAction<
			<Self::ProtocolsHandler as ProtocolsHandler>::InEvent,
			Self::OutEvent,
		>,
	> {
		'poll_all: loop {
			// Poll to see if any response is ready to be sent back.
			while let Poll::Ready(Some(outcome)) = self.pending_responses.poll_next_unpin(cx) {
				let RequestProcessingOutcome {
					peer,
					request_id,
					protocol: protocol_name,
					inner_channel,
					response: OutgoingResponse { result, reputation_changes, sent_feedback },
				} = match outcome {
					Some(outcome) => outcome,
					// The response builder was too busy or handling the request failed. This is
					// later on reported as a `InboundFailure::Omission`.
					None => continue,
				};

				if let Ok(payload) = result {
					if let Some((protocol, _)) = self.protocols.get_mut(&*protocol_name) {
						if let Err(_) = protocol.send_response(inner_channel, Ok(payload)) {
							// Note: Failure is handled further below when receiving
							// `InboundFailure` event from `RequestResponse` behaviour.
							log::debug!(
								target: "sub-libp2p",
								"Failed to send response for {:?} on protocol {:?} due to a \
								 timeout or due to the connection to the peer being closed. \
								 Dropping response",
								request_id, protocol_name,
							);
						} else {
							if let Some(sent_feedback) = sent_feedback {
								self.send_feedback
									.insert((protocol_name, request_id).into(), sent_feedback);
							}
						}
					}
				}

				if !reputation_changes.is_empty() {
					return Poll::Ready(NetworkBehaviourAction::GenerateEvent(
						Event::ReputationChanges { peer, changes: reputation_changes },
					))
				}
			}

			// Poll request-responses protocols.
			for (protocol, (behaviour, resp_builder)) in &mut self.protocols {
				while let Poll::Ready(ev) = behaviour.poll(cx, params) {
					let ev = match ev {
						// Main events we are interested in.
						NetworkBehaviourAction::GenerateEvent(ev) => ev,

						// Other events generated by the underlying behaviour are transparently
						// passed through.
						NetworkBehaviourAction::DialAddress { address } => {
							log::error!(
								"The request-response isn't supposed to start dialing peers"
							);
							return Poll::Ready(NetworkBehaviourAction::DialAddress { address })
						},
						NetworkBehaviourAction::DialPeer { peer_id, condition } =>
							return Poll::Ready(NetworkBehaviourAction::DialPeer {
								peer_id,
								condition,
							}),
						NetworkBehaviourAction::NotifyHandler { peer_id, handler, event } =>
							return Poll::Ready(NetworkBehaviourAction::NotifyHandler {
								peer_id,
								handler,
								event: ((*protocol).to_string(), event),
							}),
						NetworkBehaviourAction::ReportObservedAddr { address, score } =>
							return Poll::Ready(NetworkBehaviourAction::ReportObservedAddr {
								address,
								score,
							}),
					};

					match ev {
						// Received a request from a remote.
						RequestResponseEvent::Message {
							peer,
							message:
								RequestResponseMessage::Request { request_id, request, channel, .. },
						} => {
							self.pending_responses_arrival_time.insert(
								(protocol.clone(), request_id.clone()).into(),
								Instant::now(),
							);

							let (tx, rx) = oneshot::channel();

							// Submit the request to the "response builder" passed by the user at
							// initialization.
							if let Some(resp_builder) = resp_builder {
								// If the response builder is too busy, silently drop `tx`. This
								// will be reported by the corresponding `RequestResponse` through
								// an `InboundFailure::Omission` event.
								let _ = resp_builder.try_send(IncomingRequest {
									peer: peer.clone(),
									payload: request,
									pending_response: tx,
								});
							} else {
								debug_assert!(false, "Received message on outbound-only protocol.");
							}

							let protocol = protocol.clone();
							self.pending_responses.push(Box::pin(async move {
								// The `tx` created above can be dropped if we are not capable of
								// processing this request, which is reflected as a
								// `InboundFailure::Omission` event.
								if let Ok(response) = rx.await {
									Some(RequestProcessingOutcome {
										peer,
										request_id,
										protocol,
										inner_channel: channel,
										response,
									})
								} else {
									None
								}
							}));

							// This `continue` makes sure that `pending_responses` gets polled
							// after we have added the new element.
							continue 'poll_all
						},

						// Received a response from a remote to one of our requests.
						RequestResponseEvent::Message {
							peer,
							message: RequestResponseMessage::Response { request_id, response },
							..
						} => {
							let (started, delivered) = match self
								.pending_requests
								.remove(&(protocol.clone(), request_id).into())
							{
								Some((started, pending_response)) => {
									let delivered = pending_response
										.send(response.map_err(|()| RequestFailure::Refused))
										.map_err(|_| RequestFailure::Obsolete);
									(started, delivered)
								},
								None => {
									log::warn!(
										target: "sub-libp2p",
										"Received `RequestResponseEvent::Message` with unexpected request id {:?}",
										request_id,
									);
									debug_assert!(false);
									continue
								},
							};

							let out = Event::RequestFinished {
								peer,
								protocol: protocol.clone(),
								duration: started.elapsed(),
								result: delivered,
							};

							return Poll::Ready(NetworkBehaviourAction::GenerateEvent(out))
						},

						// One of our requests has failed.
						RequestResponseEvent::OutboundFailure {
							peer, request_id, error, ..
						} => {
							let started = match self
								.pending_requests
								.remove(&(protocol.clone(), request_id).into())
							{
								Some((started, pending_response)) => {
									if pending_response
										.send(Err(RequestFailure::Network(error.clone())))
										.is_err()
									{
										log::debug!(
											target: "sub-libp2p",
											"Request with id {:?} failed. At the same time local \
											 node is no longer interested in the result.",
											request_id,
										);
									}
									started
								},
								None => {
									log::warn!(
										target: "sub-libp2p",
										"Received `RequestResponseEvent::Message` with unexpected request id {:?}",
										request_id,
									);
									debug_assert!(false);
									continue
								},
							};

							let out = Event::RequestFinished {
								peer,
								protocol: protocol.clone(),
								duration: started.elapsed(),
								result: Err(RequestFailure::Network(error)),
							};

							return Poll::Ready(NetworkBehaviourAction::GenerateEvent(out))
						},

						// An inbound request failed, either while reading the request or due to failing
						// to send a response.
						RequestResponseEvent::InboundFailure {
							request_id, peer, error, ..
						} => {
							self.pending_responses_arrival_time
								.remove(&(protocol.clone(), request_id).into());
							self.send_feedback.remove(&(protocol.clone(), request_id).into());
							let out = Event::InboundRequest {
								peer,
								protocol: protocol.clone(),
								result: Err(ResponseFailure::Network(error)),
							};
							return Poll::Ready(NetworkBehaviourAction::GenerateEvent(out))
						},

						// A response to an inbound request has been sent.
						RequestResponseEvent::ResponseSent { request_id, peer } => {
							let arrival_time = self
								.pending_responses_arrival_time
								.remove(&(protocol.clone(), request_id).into())
								.map(|t| t.elapsed())
								.expect(
									"Time is added for each inbound request on arrival and only \
									 removed on success (`ResponseSent`) or failure \
									 (`InboundFailure`). One can not receive a success event for a \
									 request that either never arrived, or that has previously \
									 failed; qed.",
								);

							if let Some(send_feedback) =
								self.send_feedback.remove(&(protocol.clone(), request_id).into())
							{
								let _ = send_feedback.send(());
							}

							let out = Event::InboundRequest {
								peer,
								protocol: protocol.clone(),
								result: Ok(arrival_time),
							};

							return Poll::Ready(NetworkBehaviourAction::GenerateEvent(out))
						},
					};
				}
			}

			break Poll::Pending
		}
	}
}

/// Error when registering a protocol.
#[derive(Debug, derive_more::Display, derive_more::Error)]
pub enum RegisterError {
	/// A protocol has been specified multiple times.
	DuplicateProtocol(#[error(ignore)] Cow<'static, str>),
}

/// Error in a request.
#[derive(Debug, derive_more::Display, derive_more::Error)]
pub enum RequestFailure {
	/// We are not currently connected to the requested peer.
	NotConnected,
	/// Given protocol hasn't been registered.
	UnknownProtocol,
	/// Remote has closed the substream before answering, thereby signaling that it considers the
	/// request as valid, but refused to answer it.
	Refused,
	/// The remote replied, but the local node is no longer interested in the response.
	Obsolete,
	/// Problem on the network.
	#[display(fmt = "Problem on the network")]
	Network(#[error(ignore)] OutboundFailure),
}

/// Error when processing a request sent by a remote.
#[derive(Debug, derive_more::Display, derive_more::Error)]
pub enum ResponseFailure {
	/// Problem on the network.
	#[display(fmt = "Problem on the network")]
	Network(#[error(ignore)] InboundFailure),
}

/// Implements the libp2p [`RequestResponseCodec`] trait. Defines how streams of bytes are turned
/// into requests and responses and vice-versa.
#[derive(Debug, Clone)]
#[doc(hidden)] // Needs to be public in order to satisfy the Rust compiler.
pub struct GenericCodec {
	max_request_size: u64,
	max_response_size: u64,
}

#[async_trait::async_trait]
impl RequestResponseCodec for GenericCodec {
	type Protocol = Vec<u8>;
	type Request = Vec<u8>;
	type Response = Result<Vec<u8>, ()>;

	async fn read_request<T>(
		&mut self,
		_: &Self::Protocol,
		mut io: &mut T,
	) -> io::Result<Self::Request>
	where
		T: AsyncRead + Unpin + Send,
	{
		// Read the length.
		let length = unsigned_varint::aio::read_usize(&mut io)
			.await
			.map_err(|err| io::Error::new(io::ErrorKind::InvalidInput, err))?;
		if length > usize::try_from(self.max_request_size).unwrap_or(usize::MAX) {
			return Err(io::Error::new(
				io::ErrorKind::InvalidInput,
				format!("Request size exceeds limit: {} > {}", length, self.max_request_size),
			))
		}

		// Read the payload.
		let mut buffer = vec![0; length];
		io.read_exact(&mut buffer).await?;
		Ok(buffer)
	}

	async fn read_response<T>(
		&mut self,
		_: &Self::Protocol,
		mut io: &mut T,
	) -> io::Result<Self::Response>
	where
		T: AsyncRead + Unpin + Send,
	{
		// Note that this function returns a `Result<Result<...>>`. Returning an `Err` is
		// considered as a protocol error and will result in the entire connection being closed.
		// Returning `Ok(Err(_))` signifies that a response has successfully been fetched, and
		// that this response is an error.

		// Read the length.
		let length = match unsigned_varint::aio::read_usize(&mut io).await {
			Ok(l) => l,
			Err(unsigned_varint::io::ReadError::Io(err))
				if matches!(err.kind(), io::ErrorKind::UnexpectedEof) =>
<<<<<<< HEAD
			{
				return Ok(Err(()))
			}
=======
				return Ok(Err(())),
>>>>>>> 1d5abf01
			Err(err) => return Err(io::Error::new(io::ErrorKind::InvalidInput, err)),
		};

		if length > usize::try_from(self.max_response_size).unwrap_or(usize::MAX) {
			return Err(io::Error::new(
				io::ErrorKind::InvalidInput,
				format!("Response size exceeds limit: {} > {}", length, self.max_response_size),
			))
		}

		// Read the payload.
		let mut buffer = vec![0; length];
		io.read_exact(&mut buffer).await?;
		Ok(Ok(buffer))
	}

	async fn write_request<T>(
		&mut self,
		_: &Self::Protocol,
		io: &mut T,
		req: Self::Request,
	) -> io::Result<()>
	where
		T: AsyncWrite + Unpin + Send,
	{
		// TODO: check the length?
		// Write the length.
		{
			let mut buffer = unsigned_varint::encode::usize_buffer();
			io.write_all(unsigned_varint::encode::usize(req.len(), &mut buffer)).await?;
		}

		// Write the payload.
		io.write_all(&req).await?;

		io.close().await?;
		Ok(())
	}

	async fn write_response<T>(
		&mut self,
		_: &Self::Protocol,
		io: &mut T,
		res: Self::Response,
	) -> io::Result<()>
	where
		T: AsyncWrite + Unpin + Send,
	{
		// If `res` is an `Err`, we jump to closing the substream without writing anything on it.
		if let Ok(res) = res {
			// TODO: check the length?
			// Write the length.
			{
				let mut buffer = unsigned_varint::encode::usize_buffer();
				io.write_all(unsigned_varint::encode::usize(res.len(), &mut buffer)).await?;
			}

			// Write the payload.
			io.write_all(&res).await?;
		}

		io.close().await?;
		Ok(())
	}
}

#[cfg(test)]
mod tests {
	use super::*;

	use futures::{
		channel::{mpsc, oneshot},
		executor::LocalPool,
		task::Spawn,
	};
	use libp2p::{
		core::{
			transport::{MemoryTransport, Transport},
			upgrade,
		},
		identity::Keypair,
		noise,
		swarm::{Swarm, SwarmEvent},
		Multiaddr,
	};
	use std::{iter, time::Duration};

	fn build_swarm(
		list: impl Iterator<Item = ProtocolConfig>,
	) -> (Swarm<RequestResponsesBehaviour>, Multiaddr) {
		let keypair = Keypair::generate_ed25519();

		let noise_keys =
			noise::Keypair::<noise::X25519Spec>::new().into_authentic(&keypair).unwrap();

		let transport = MemoryTransport
			.upgrade(upgrade::Version::V1)
			.authenticate(noise::NoiseConfig::xx(noise_keys).into_authenticated())
			.multiplex(libp2p::yamux::YamuxConfig::default())
			.boxed();

		let behaviour = RequestResponsesBehaviour::new(list).unwrap();

		let mut swarm = Swarm::new(transport, behaviour, keypair.public().into_peer_id());
		let listen_addr: Multiaddr = format!("/memory/{}", rand::random::<u64>()).parse().unwrap();

		swarm.listen_on(listen_addr.clone()).unwrap();
		(swarm, listen_addr)
	}

	#[test]
	fn basic_request_response_works() {
		let protocol_name = "/test/req-resp/1";
		let mut pool = LocalPool::new();

		// Build swarms whose behaviour is `RequestResponsesBehaviour`.
		let mut swarms = (0..2)
			.map(|_| {
				let (tx, mut rx) = mpsc::channel::<IncomingRequest>(64);

				pool.spawner()
					.spawn_obj(
						async move {
							while let Some(rq) = rx.next().await {
								let (fb_tx, fb_rx) = oneshot::channel();
								assert_eq!(rq.payload, b"this is a request");
								let _ = rq.pending_response.send(super::OutgoingResponse {
									result: Ok(b"this is a response".to_vec()),
									reputation_changes: Vec::new(),
									sent_feedback: Some(fb_tx),
								});
								fb_rx.await.unwrap();
							}
						}
						.boxed()
						.into(),
					)
					.unwrap();

				let protocol_config = ProtocolConfig {
					name: From::from(protocol_name),
					max_request_size: 1024,
					max_response_size: 1024 * 1024,
					request_timeout: Duration::from_secs(30),
					inbound_queue: Some(tx),
				};

				build_swarm(iter::once(protocol_config))
			})
			.collect::<Vec<_>>();

		// Ask `swarm[0]` to dial `swarm[1]`. There isn't any discovery mechanism in place in
		// this test, so they wouldn't connect to each other.
		{
			let dial_addr = swarms[1].1.clone();
			Swarm::dial_addr(&mut swarms[0].0, dial_addr).unwrap();
		}

		// Running `swarm[0]` in the background.
		pool.spawner()
			.spawn_obj({
				let (mut swarm, _) = swarms.remove(0);
				async move {
					loop {
						match swarm.next_event().await {
							SwarmEvent::Behaviour(Event::InboundRequest { result, .. }) => {
								result.unwrap();
							},
							_ => {},
						}
					}
				}
				.boxed()
				.into()
			})
			.unwrap();

		// Remove and run the remaining swarm.
		let (mut swarm, _) = swarms.remove(0);
		pool.run_until(async move {
			let mut response_receiver = None;

			loop {
				match swarm.next_event().await {
					SwarmEvent::ConnectionEstablished { peer_id, .. } => {
						let (sender, receiver) = oneshot::channel();
						swarm.behaviour_mut().send_request(
							&peer_id,
							protocol_name,
							b"this is a request".to_vec(),
							sender,
							IfDisconnected::ImmediateError,
						);
						assert!(response_receiver.is_none());
						response_receiver = Some(receiver);
					},
					SwarmEvent::Behaviour(Event::RequestFinished { result, .. }) => {
						result.unwrap();
						break
					},
					_ => {},
				}
			}

			assert_eq!(response_receiver.unwrap().await.unwrap().unwrap(), b"this is a response");
		});
	}

	#[test]
	fn max_response_size_exceeded() {
		let protocol_name = "/test/req-resp/1";
		let mut pool = LocalPool::new();

		// Build swarms whose behaviour is `RequestResponsesBehaviour`.
		let mut swarms = (0..2)
			.map(|_| {
				let (tx, mut rx) = mpsc::channel::<IncomingRequest>(64);

				pool.spawner()
					.spawn_obj(
						async move {
							while let Some(rq) = rx.next().await {
								assert_eq!(rq.payload, b"this is a request");
								let _ = rq.pending_response.send(super::OutgoingResponse {
									result: Ok(b"this response exceeds the limit".to_vec()),
									reputation_changes: Vec::new(),
									sent_feedback: None,
								});
							}
						}
						.boxed()
						.into(),
					)
					.unwrap();

				let protocol_config = ProtocolConfig {
					name: From::from(protocol_name),
					max_request_size: 1024,
					max_response_size: 8, // <-- important for the test
					request_timeout: Duration::from_secs(30),
					inbound_queue: Some(tx),
				};

				build_swarm(iter::once(protocol_config))
			})
			.collect::<Vec<_>>();

		// Ask `swarm[0]` to dial `swarm[1]`. There isn't any discovery mechanism in place in
		// this test, so they wouldn't connect to each other.
		{
			let dial_addr = swarms[1].1.clone();
			Swarm::dial_addr(&mut swarms[0].0, dial_addr).unwrap();
		}

		// Running `swarm[0]` in the background until a `InboundRequest` event happens,
		// which is a hint about the test having ended.
		pool.spawner()
			.spawn_obj({
				let (mut swarm, _) = swarms.remove(0);
				async move {
					loop {
						match swarm.next_event().await {
							SwarmEvent::Behaviour(Event::InboundRequest { result, .. }) => {
								assert!(result.is_ok());
								break
							},
							_ => {},
						}
					}
				}
				.boxed()
				.into()
			})
			.unwrap();

		// Remove and run the remaining swarm.
		let (mut swarm, _) = swarms.remove(0);
		pool.run_until(async move {
			let mut response_receiver = None;

			loop {
				match swarm.next_event().await {
					SwarmEvent::ConnectionEstablished { peer_id, .. } => {
						let (sender, receiver) = oneshot::channel();
						swarm.behaviour_mut().send_request(
							&peer_id,
							protocol_name,
							b"this is a request".to_vec(),
							sender,
							IfDisconnected::ImmediateError,
						);
						assert!(response_receiver.is_none());
						response_receiver = Some(receiver);
					},
					SwarmEvent::Behaviour(Event::RequestFinished { result, .. }) => {
						assert!(result.is_err());
						break
					},
					_ => {},
				}
			}

			match response_receiver.unwrap().await.unwrap().unwrap_err() {
				RequestFailure::Network(OutboundFailure::ConnectionClosed) => {},
				_ => panic!(),
			}
		});
	}

	/// A [`RequestId`] is a unique identifier among either all inbound or all outbound requests for
	/// a single [`RequestResponse`] behaviour. It is not guaranteed to be unique across multiple
	/// [`RequestResponse`] behaviours. Thus when handling [`RequestId`] in the context of multiple
	/// [`RequestResponse`] behaviours, one needs to couple the protocol name with the [`RequestId`]
	/// to get a unique request identifier.
	///
	/// This test ensures that two requests on different protocols can be handled concurrently
	/// without a [`RequestId`] collision.
	///
	/// See [`ProtocolRequestId`] for additional information.
	#[test]
	fn request_id_collision() {
		let protocol_name_1 = "/test/req-resp-1/1";
		let protocol_name_2 = "/test/req-resp-2/1";
		let mut pool = LocalPool::new();

		let mut swarm_1 = {
			let protocol_configs = vec![
				ProtocolConfig {
					name: From::from(protocol_name_1),
					max_request_size: 1024,
					max_response_size: 1024 * 1024,
					request_timeout: Duration::from_secs(30),
					inbound_queue: None,
				},
				ProtocolConfig {
					name: From::from(protocol_name_2),
					max_request_size: 1024,
					max_response_size: 1024 * 1024,
					request_timeout: Duration::from_secs(30),
					inbound_queue: None,
				},
			];

			build_swarm(protocol_configs.into_iter()).0
		};

		let (mut swarm_2, mut swarm_2_handler_1, mut swarm_2_handler_2, listen_add_2) = {
			let (tx_1, rx_1) = mpsc::channel(64);
			let (tx_2, rx_2) = mpsc::channel(64);

			let protocol_configs = vec![
				ProtocolConfig {
					name: From::from(protocol_name_1),
					max_request_size: 1024,
					max_response_size: 1024 * 1024,
					request_timeout: Duration::from_secs(30),
					inbound_queue: Some(tx_1),
				},
				ProtocolConfig {
					name: From::from(protocol_name_2),
					max_request_size: 1024,
					max_response_size: 1024 * 1024,
					request_timeout: Duration::from_secs(30),
					inbound_queue: Some(tx_2),
				},
			];

			let (swarm, listen_addr) = build_swarm(protocol_configs.into_iter());

			(swarm, rx_1, rx_2, listen_addr)
		};

		// Ask swarm 1 to dial swarm 2. There isn't any discovery mechanism in place in this test,
		// so they wouldn't connect to each other.
		swarm_1.dial_addr(listen_add_2).unwrap();

		// Run swarm 2 in the background, receiving two requests.
		pool.spawner()
			.spawn_obj(
				async move {
					loop {
						match swarm_2.next_event().await {
							SwarmEvent::Behaviour(Event::InboundRequest { result, .. }) => {
								result.unwrap();
							},
							_ => {},
						}
					}
				}
				.boxed()
				.into(),
			)
			.unwrap();

		// Handle both requests sent by swarm 1 to swarm 2 in the background.
		//
		// Make sure both requests overlap, by answering the first only after receiving the
		// second.
		pool.spawner()
			.spawn_obj(
				async move {
					let protocol_1_request = swarm_2_handler_1.next().await;
					let protocol_2_request = swarm_2_handler_2.next().await;

					protocol_1_request
						.unwrap()
						.pending_response
						.send(OutgoingResponse {
							result: Ok(b"this is a response".to_vec()),
							reputation_changes: Vec::new(),
							sent_feedback: None,
						})
						.unwrap();
					protocol_2_request
						.unwrap()
						.pending_response
						.send(OutgoingResponse {
							result: Ok(b"this is a response".to_vec()),
							reputation_changes: Vec::new(),
							sent_feedback: None,
						})
						.unwrap();
				}
				.boxed()
				.into(),
			)
			.unwrap();

		// Have swarm 1 send two requests to swarm 2 and await responses.
		pool.run_until(async move {
			let mut response_receivers = None;
			let mut num_responses = 0;

			loop {
				match swarm_1.next_event().await {
					SwarmEvent::ConnectionEstablished { peer_id, .. } => {
						let (sender_1, receiver_1) = oneshot::channel();
						let (sender_2, receiver_2) = oneshot::channel();
						swarm_1.behaviour_mut().send_request(
							&peer_id,
							protocol_name_1,
							b"this is a request".to_vec(),
							sender_1,
							IfDisconnected::ImmediateError,
						);
						swarm_1.behaviour_mut().send_request(
							&peer_id,
							protocol_name_2,
							b"this is a request".to_vec(),
							sender_2,
							IfDisconnected::ImmediateError,
						);
						assert!(response_receivers.is_none());
						response_receivers = Some((receiver_1, receiver_2));
					},
					SwarmEvent::Behaviour(Event::RequestFinished { result, .. }) => {
						num_responses += 1;
						result.unwrap();
						if num_responses == 2 {
							break
						}
					},
					_ => {},
				}
			}
			let (response_receiver_1, response_receiver_2) = response_receivers.unwrap();
			assert_eq!(response_receiver_1.await.unwrap().unwrap(), b"this is a response");
			assert_eq!(response_receiver_2.await.unwrap().unwrap(), b"this is a response");
		});
	}
}<|MERGE_RESOLUTION|>--- conflicted
+++ resolved
@@ -843,13 +843,7 @@
 			Ok(l) => l,
 			Err(unsigned_varint::io::ReadError::Io(err))
 				if matches!(err.kind(), io::ErrorKind::UnexpectedEof) =>
-<<<<<<< HEAD
-			{
-				return Ok(Err(()))
-			}
-=======
 				return Ok(Err(())),
->>>>>>> 1d5abf01
 			Err(err) => return Err(io::Error::new(io::ErrorKind::InvalidInput, err)),
 		};
 
