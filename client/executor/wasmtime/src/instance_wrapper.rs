--- conflicted
+++ resolved
@@ -385,19 +385,11 @@
 		self.memory.data_ptr(ctx)
 	}
 
-<<<<<<< HEAD
-	/// Removes physical backing from the allocated linear memory. This leads to returning the memory
-	/// back to the system. While the memory is zeroed this is considered as a side-effect and is not
-	/// relied upon. Thus this function acts as a hint.
-	pub fn decommit(&self, ctx: impl AsContext) {
-		if self.memory.data_size(&ctx) == 0 {
-=======
 	/// Removes physical backing from the allocated linear memory. This leads to returning the
 	/// memory back to the system. While the memory is zeroed this is considered as a side-effect
 	/// and is not relied upon. Thus this function acts as a hint.
-	pub fn decommit(&self) {
-		if self.memory.data_size() == 0 {
->>>>>>> 52478c03
+	pub fn decommit(&self, ctx: impl AsContext) {
+		if self.memory.data_size(&ctx) == 0 {
 			return
 		}
 
