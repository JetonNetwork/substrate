// This file is part of Substrate.

// Copyright (C) 2019-2021 Parity Technologies (UK) Ltd.
// SPDX-License-Identifier: GPL-3.0-or-later WITH Classpath-exception-2.0

// This program is free software: you can redistribute it and/or modify
// it under the terms of the GNU General Public License as published by
// the Free Software Foundation, either version 3 of the License, or
// (at your option) any later version.

// This program is distributed in the hope that it will be useful,
// but WITHOUT ANY WARRANTY; without even the implied warranty of
// MERCHANTABILITY or FITNESS FOR A PARTICULAR PURPOSE. See the
// GNU General Public License for more details.

// You should have received a copy of the GNU General Public License
// along with this program. If not, see <https://www.gnu.org/licenses/>.

//! Defines the compiled Wasm runtime that uses Wasmtime internally.

use crate::{
	host::HostState,
	imports::{resolve_imports, Imports},
	instance_wrapper::{EntryPoint, InstanceWrapper},
	util,
};

use sc_allocator::FreeingBumpHeapAllocator;
use sc_executor_common::{
	error::{Result, WasmError},
	runtime_blob::{
		self, DataSegmentsSnapshot, ExposedMutableGlobalsSet, GlobalsSnapshot, RuntimeBlob,
	},
	wasm_runtime::{InvokeMethod, WasmInstance, WasmModule},
};
use sp_runtime_interface::unpack_ptr_and_len;
use sp_wasm_interface::{Function, Pointer, Value, WordSize};
use std::{
	path::{Path, PathBuf},
	rc::Rc,
	sync::Arc,
};
use wasmtime::{AsContext, AsContextMut, Engine, StoreLimits};

pub(crate) struct StoreData {
	limits: StoreLimits,
	host_state: Option<Rc<HostState>>,
}

impl StoreData {
	/// Returns a reference to the host state.
	pub fn host_state(&self) -> Option<&Rc<HostState>> {
		self.host_state.as_ref()
	}
}

pub(crate) type Store = wasmtime::Store<StoreData>;

enum Strategy {
	FastInstanceReuse {
		instance_wrapper: Rc<InstanceWrapper>,
		globals_snapshot: GlobalsSnapshot<wasmtime::Global>,
		data_segments_snapshot: Arc<DataSegmentsSnapshot>,
		heap_base: u32,
		store: Store,
	},
	RecreateInstance(InstanceCreator),
}

struct InstanceCreator {
	store: Store,
	module: Arc<wasmtime::Module>,
	imports: Arc<Imports>,
	heap_pages: u32,
}

impl InstanceCreator {
	fn instantiate(&mut self) -> Result<InstanceWrapper> {
		InstanceWrapper::new(&*self.module, &*self.imports, self.heap_pages, &mut self.store)
	}
}

struct InstanceGlobals<'a, C> {
	ctx: &'a mut C,
	instance: &'a InstanceWrapper,
}

impl<'a, C: AsContextMut> runtime_blob::InstanceGlobals for InstanceGlobals<'a, C> {
	type Global = wasmtime::Global;

	fn get_global(&mut self, export_name: &str) -> Self::Global {
		self.instance
			.get_global(&mut self.ctx, export_name)
			.expect("get_global is guaranteed to be called with an export name of a global; qed")
	}

	fn get_global_value(&mut self, global: &Self::Global) -> Value {
		util::from_wasmtime_val(global.get(&mut self.ctx))
	}

	fn set_global_value(&mut self, global: &Self::Global, value: Value) {
		global.set(&mut self.ctx, util::into_wasmtime_val(value)).expect(
			"the value is guaranteed to be of the same value; the global is guaranteed to be mutable; qed",
		);
	}
}

/// Data required for creating instances with the fast instance reuse strategy.
struct InstanceSnapshotData {
	mutable_globals: ExposedMutableGlobalsSet,
	data_segments_snapshot: Arc<DataSegmentsSnapshot>,
}

/// A `WasmModule` implementation using wasmtime to compile the runtime module to machine code
/// and execute the compiled code.
pub struct WasmtimeRuntime {
	module: Arc<wasmtime::Module>,
	snapshot_data: Option<InstanceSnapshotData>,
	config: Config,
	host_functions: Vec<&'static dyn Function>,
	engine: Engine,
}

impl WasmtimeRuntime {
	/// Creates the store respecting the set limits.
	fn new_store(&self) -> Store {
		let limits = if let Some(max_memory_pages) = self.config.max_memory_pages {
			wasmtime::StoreLimitsBuilder::new().memory_pages(max_memory_pages).build()
		} else {
			Default::default()
		};

		let mut store = Store::new(&self.engine, StoreData { limits, host_state: None });

		if self.config.max_memory_pages.is_some() {
			store.limiter(|s| &mut s.limits);
		}

		store
	}
}

impl WasmModule for WasmtimeRuntime {
	fn new_instance(&self) -> Result<Box<dyn WasmInstance>> {
		let mut store = self.new_store();

		// Scan all imports, find the matching host functions, and create stubs that adapt arguments
		// and results.
		//
		// NOTE: Attentive reader may notice that this could've been moved in `WasmModule` creation.
		//       However, I am not sure if that's a good idea since it would be pushing our luck
		// further       by assuming that `Store` not only `Send` but also `Sync`.
		let imports = resolve_imports(
			&mut store,
			&self.module,
			&self.host_functions,
			self.config.heap_pages,
			self.config.allow_missing_func_imports,
		)?;

		let strategy = if let Some(ref snapshot_data) = self.snapshot_data {
			let instance_wrapper =
				InstanceWrapper::new(&self.module, &imports, self.config.heap_pages, &mut store)?;
			let heap_base = instance_wrapper.extract_heap_base(&mut store)?;

<<<<<<< HEAD
			// This function panics if the instance was created from a runtime blob different from which
			// the mutable globals were collected. Here, it is easy to see that there is only a single
			// runtime blob and thus it's the same that was used for both creating the instance and
			// collecting the mutable globals.
			let globals_snapshot = GlobalsSnapshot::take(
				&snapshot_data.mutable_globals,
				&mut InstanceGlobals { ctx: &mut store, instance: &instance_wrapper },
			);
=======
			// This function panics if the instance was created from a runtime blob different from
			// which the mutable globals were collected. Here, it is easy to see that there is only
			// a single runtime blob and thus it's the same that was used for both creating the
			// instance and collecting the mutable globals.
			let globals_snapshot =
				GlobalsSnapshot::take(&snapshot_data.mutable_globals, &instance_wrapper);
>>>>>>> 52478c03

			Strategy::FastInstanceReuse {
				instance_wrapper: Rc::new(instance_wrapper),
				globals_snapshot,
				data_segments_snapshot: snapshot_data.data_segments_snapshot.clone(),
				heap_base,
				store,
			}
		} else {
			Strategy::RecreateInstance(InstanceCreator {
				imports: Arc::new(imports),
				module: self.module.clone(),
				store,
				heap_pages: self.config.heap_pages,
			})
		};

		Ok(Box::new(WasmtimeInstance { strategy }))
	}
}

/// A `WasmInstance` implementation that reuses compiled module and spawns instances
/// to execute the compiled code.
pub struct WasmtimeInstance {
	strategy: Strategy,
}

// This is safe because `WasmtimeInstance` does not leak reference to `self.imports`
// and all imports don't reference any anything, other than host functions and memory
unsafe impl Send for WasmtimeInstance {}

impl WasmInstance for WasmtimeInstance {
	fn call(&mut self, method: InvokeMethod, data: &[u8]) -> Result<Vec<u8>> {
		match &mut self.strategy {
			Strategy::FastInstanceReuse {
				instance_wrapper,
				globals_snapshot,
				data_segments_snapshot,
				heap_base,
				ref mut store,
			} => {
				let entrypoint = instance_wrapper.resolve_entrypoint(method, &mut *store)?;

				data_segments_snapshot.apply(|offset, contents| {
					instance_wrapper.write_memory_from(&mut *store, Pointer::new(offset), contents)
				})?;
				globals_snapshot
					.apply(&mut InstanceGlobals { ctx: &mut *store, instance: &*instance_wrapper });
				let allocator = FreeingBumpHeapAllocator::new(*heap_base);

				let result = perform_call(
					&mut *store,
					data,
					instance_wrapper.clone(),
					entrypoint,
					allocator,
				);

				// Signal to the OS that we are done with the linear memory and that it can be
				// reclaimed.
				instance_wrapper.decommit(&store);

				result
			},
			Strategy::RecreateInstance(ref mut instance_creator) => {
				let instance_wrapper = instance_creator.instantiate()?;
				let heap_base = instance_wrapper.extract_heap_base(&mut instance_creator.store)?;
				let entrypoint =
					instance_wrapper.resolve_entrypoint(method, &mut instance_creator.store)?;

				let allocator = FreeingBumpHeapAllocator::new(heap_base);
				perform_call(
					&mut instance_creator.store,
					data,
					Rc::new(instance_wrapper),
					entrypoint,
					allocator,
				)
			},
		}
	}

	fn get_global_const(&mut self, name: &str) -> Result<Option<Value>> {
		match &mut self.strategy {
			Strategy::FastInstanceReuse { instance_wrapper, ref mut store, .. } =>
				instance_wrapper.get_global_val(&mut *store, name),
			Strategy::RecreateInstance(ref mut instance_creator) => instance_creator
				.instantiate()?
				.get_global_val(&mut instance_creator.store, name),
		}
	}

	fn linear_memory_base_ptr(&self) -> Option<*const u8> {
		match &self.strategy {
			Strategy::RecreateInstance(_) => {
				// We do not keep the wasm instance around, therefore there is no linear memory
				// associated with it.
				None
			},
			Strategy::FastInstanceReuse { instance_wrapper, store, .. } =>
				Some(instance_wrapper.base_ptr(&store)),
		}
	}
}

/// Prepare a directory structure and a config file to enable wasmtime caching.
///
/// In case of an error the caching will not be enabled.
fn setup_wasmtime_caching(
	cache_path: &Path,
	config: &mut wasmtime::Config,
) -> std::result::Result<(), String> {
	use std::fs;

	let wasmtime_cache_root = cache_path.join("wasmtime");
	fs::create_dir_all(&wasmtime_cache_root)
		.map_err(|err| format!("cannot create the dirs to cache: {:?}", err))?;

	// Canonicalize the path after creating the directories.
	let wasmtime_cache_root = wasmtime_cache_root
		.canonicalize()
		.map_err(|err| format!("failed to canonicalize the path: {:?}", err))?;

	// Write the cache config file
	let cache_config_path = wasmtime_cache_root.join("cache-config.toml");
	let config_content = format!(
		"\
[cache]
enabled = true
directory = \"{cache_dir}\"
",
		cache_dir = wasmtime_cache_root.display()
	);
	fs::write(&cache_config_path, config_content)
		.map_err(|err| format!("cannot write the cache config: {:?}", err))?;

	config
		.cache_config_load(cache_config_path)
		.map_err(|err| format!("failed to parse the config: {:?}", err))?;

	Ok(())
}

fn common_config(semantics: &Semantics) -> std::result::Result<wasmtime::Config, WasmError> {
	let mut config = wasmtime::Config::new();
	config.cranelift_opt_level(wasmtime::OptLevel::SpeedAndSize);
	config.cranelift_nan_canonicalization(semantics.canonicalize_nans);

	if let Some(DeterministicStackLimit { native_stack_max, .. }) =
		semantics.deterministic_stack_limit
	{
		config
			.max_wasm_stack(native_stack_max as usize)
			.map_err(|e| WasmError::Other(format!("cannot set max wasm stack: {}", e)))?;
	}

	// Be clear and specific about the extensions we support. If an update brings new features
	// they should be introduced here as well.
	config.wasm_reference_types(false);
	config.wasm_simd(false);
	config.wasm_bulk_memory(false);
	config.wasm_multi_value(false);
	config.wasm_multi_memory(false);
	config.wasm_module_linking(false);
	config.wasm_threads(false);

	Ok(config)
}

/// Knobs for deterministic stack height limiting.
///
/// The WebAssembly standard defines a call/value stack but it doesn't say anything about its
/// size except that it has to be finite. The implementations are free to choose their own notion
/// of limit: some may count the number of calls or values, others would rely on the host machine
/// stack and trap on reaching a guard page.
///
/// This obviously is a source of non-determinism during execution. This feature can be used
/// to instrument the code so that it will count the depth of execution in some deterministic
/// way (the machine stack limit should be so high that the deterministic limit always triggers
/// first).
///
/// The deterministic stack height limiting feature allows to instrument the code so that it will
/// count the number of items that may be on the stack. This counting will only act as an rough
/// estimate of the actual stack limit in wasmtime. This is because wasmtime measures it's stack
/// usage in bytes.
///
/// The actual number of bytes consumed by a function is not trivial to compute  without going
/// through full compilation. Therefore, it's expected that `native_stack_max` is grealy
/// overestimated and thus never reached in practice. The stack overflow check introduced by the
/// instrumentation and that relies on the logical item count should be reached first.
///
/// See [here][stack_height] for more details of the instrumentation
///
/// [stack_height]: https://github.com/paritytech/wasm-utils/blob/d9432baf/src/stack_height/mod.rs#L1-L50
pub struct DeterministicStackLimit {
	/// A number of logical "values" that can be pushed on the wasm stack. A trap will be triggered
	/// if exceeded.
	///
	/// A logical value is a local, an argument or a value pushed on operand stack.
	pub logical_max: u32,
	/// The maximum number of bytes for stack used by wasmtime JITed code.
	///
	/// It's not specified how much bytes will be consumed by a stack frame for a given wasm
	/// function after translation into machine code. It is also not quite trivial.
	///
	/// Therefore, this number should be choosen conservatively. It must be so large so that it can
	/// fit the [`logical_max`](Self::logical_max) logical values on the stack, according to the
	/// current instrumentation algorithm.
	///
	/// This value cannot be 0.
	pub native_stack_max: u32,
}

pub struct Semantics {
	/// Enabling this will lead to some optimization shenanigans that make calling [`WasmInstance`]
	/// extermely fast.
	///
	/// Primarily this is achieved by not recreating the instance for each call and performing a
	/// bare minimum clean up: reapplying the data segments and restoring the values for global
	/// variables. The vast majority of the linear memory is not restored, meaning that effects
	/// of previous executions on the same [`WasmInstance`] can be observed there.
	///
	/// This is not a problem for a standard substrate runtime execution because it's up to the
	/// runtime itself to make sure that it doesn't involve any non-determinism.
	///
	/// Since this feature depends on instrumentation, it can be set only if runtime is
	/// instantiated using the runtime blob, e.g. using [`create_runtime`].
	// I.e. if [`CodeSupplyMode::Verbatim`] is used.
	pub fast_instance_reuse: bool,

	/// Specifiying `Some` will enable deterministic stack height. That is, all executor
	/// invocations will reach stack overflow at the exactly same point across different wasmtime
	/// versions and architectures.
	///
	/// This is achieved by a combination of running an instrumentation pass on input code and
	/// configuring wasmtime accordingly.
	///
	/// Since this feature depends on instrumentation, it can be set only if runtime is
	/// instantiated using the runtime blob, e.g. using [`create_runtime`].
	// I.e. if [`CodeSupplyMode::Verbatim`] is used.
	pub deterministic_stack_limit: Option<DeterministicStackLimit>,

	/// Controls whether wasmtime should compile floating point in a way that doesn't allow for
	/// non-determinism.
	///
	/// By default, the wasm spec allows some local non-determinism wrt. certain floating point
	/// operations. Specifically, those operations that are not defined to operate on bits (e.g.
	/// fneg) can produce NaN values. The exact bit pattern for those is not specified and may
	/// depend on the particular machine that executes wasmtime generated JITed machine code. That
	/// is a source of non-deterministic values.
	///
	/// The classical runtime environment for Substrate allowed it and punted this on the runtime
	/// developers. For PVFs, we want to ensure that execution is deterministic though. Therefore,
	/// for PVF execution this flag is meant to be turned on.
	pub canonicalize_nans: bool,
}

pub struct Config {
	/// The number of wasm pages to be mounted after instantiation.
	pub heap_pages: u32,

	/// The total number of wasm pages an instance can request.
	///
	/// If specified, the runtime will be able to allocate only that much of wasm memory pages.
	/// This is the total number and therefore the [`heap_pages`] is accounted for.
	///
	/// That means that the initial number of pages of a linear memory plus the [`heap_pages`]
	/// should be less or equal to `max_memory_pages`, otherwise the instance won't be created.
	///
	/// Moreover, `memory.grow` will fail (return -1) if the sum of the number of currently mounted
	/// pages and the number of additional pages exceeds `max_memory_pages`.
	///
	/// The default is `None`.
	pub max_memory_pages: Option<u32>,

	/// The WebAssembly standard requires all imports of an instantiated module to be resolved,
	/// othewise, the instantiation fails. If this option is set to `true`, then this behavior is
	/// overriden and imports that are requested by the module and not provided by the host
	/// functions will be resolved using stubs. These stubs will trap upon a call.
	pub allow_missing_func_imports: bool,

	/// A directory in which wasmtime can store its compiled artifacts cache.
	pub cache_path: Option<PathBuf>,

	/// Tuning of various semantics of the wasmtime executor.
	pub semantics: Semantics,
}

enum CodeSupplyMode<'a> {
	/// The runtime is instantiated using the given runtime blob.
	Verbatim {
		// Rationale to take the `RuntimeBlob` here is so that the client will be able to reuse
		// the blob e.g. if they did a prevalidation. If they didn't they can pass a `RuntimeBlob`
		// instance and it will be used anyway in most cases, because we are going to do at least
		// some instrumentations for both anticipated paths: substrate execution and PVF execution.
		//
		// Should there raise a need in performing no instrumentation and the client doesn't need
		// to do any checks, then we can provide a `Cow` like semantics here: if we need the blob
		// and  the user got `RuntimeBlob` then extract it, or otherwise create it from the given
		// bytecode.
		blob: RuntimeBlob,
	},

	/// The code is supplied in a form of a compiled artifact.
	///
	/// This assumes that the code is already prepared for execution and the same `Config` was
	/// used.
	Artifact { compiled_artifact: &'a [u8] },
}

/// Create a new `WasmtimeRuntime` given the code. This function performs translation from Wasm to
/// machine code, which can be computationally heavy.
pub fn create_runtime(
	blob: RuntimeBlob,
	config: Config,
	host_functions: Vec<&'static dyn Function>,
) -> std::result::Result<WasmtimeRuntime, WasmError> {
	// SAFETY: this is safe because it doesn't use `CodeSupplyMode::Artifact`.
	unsafe { do_create_runtime(CodeSupplyMode::Verbatim { blob }, config, host_functions) }
}

/// The same as [`create_runtime`] but takes a precompiled artifact, which makes this function
/// considerably faster than [`create_runtime`].
///
/// # Safety
///
/// The caller must ensure that the compiled artifact passed here was produced by
/// [`prepare_runtime_artifact`]. Otherwise, there is a risk of arbitrary code execution with all
/// implications.
///
/// It is ok though if the `compiled_artifact` was created by code of another version or with
/// different configuration flags. In such case the caller will receive an `Err` deterministically.
pub unsafe fn create_runtime_from_artifact(
	compiled_artifact: &[u8],
	config: Config,
	host_functions: Vec<&'static dyn Function>,
) -> std::result::Result<WasmtimeRuntime, WasmError> {
	do_create_runtime(CodeSupplyMode::Artifact { compiled_artifact }, config, host_functions)
}

/// # Safety
///
/// This is only unsafe if called with [`CodeSupplyMode::Artifact`]. See
/// [`create_runtime_from_artifact`] to get more details.
unsafe fn do_create_runtime(
	code_supply_mode: CodeSupplyMode<'_>,
	config: Config,
	host_functions: Vec<&'static dyn Function>,
) -> std::result::Result<WasmtimeRuntime, WasmError> {
	// Create the engine, store and finally the module from the given code.
	let mut wasmtime_config = common_config(&config.semantics)?;
	if let Some(ref cache_path) = config.cache_path {
		if let Err(reason) = setup_wasmtime_caching(cache_path, &mut wasmtime_config) {
			log::warn!(
				"failed to setup wasmtime cache. Performance may degrade significantly: {}.",
				reason,
			);
		}
	}

	let engine = Engine::new(&wasmtime_config)
		.map_err(|e| WasmError::Other(format!("cannot create the engine for runtime: {}", e)))?;

	let (module, snapshot_data) = match code_supply_mode {
		CodeSupplyMode::Verbatim { blob } => {
			let blob = instrument(blob, &config.semantics)?;

			if config.semantics.fast_instance_reuse {
				let data_segments_snapshot = DataSegmentsSnapshot::take(&blob).map_err(|e| {
					WasmError::Other(format!("cannot take data segments snapshot: {}", e))
				})?;
				let data_segments_snapshot = Arc::new(data_segments_snapshot);

				let mutable_globals = ExposedMutableGlobalsSet::collect(&blob);

				let module = wasmtime::Module::new(&engine, &blob.serialize())
					.map_err(|e| WasmError::Other(format!("cannot create module: {}", e)))?;

				(module, Some(InstanceSnapshotData { data_segments_snapshot, mutable_globals }))
			} else {
				let module = wasmtime::Module::new(&engine, &blob.serialize())
					.map_err(|e| WasmError::Other(format!("cannot create module: {}", e)))?;
				(module, None)
			}
		},
		CodeSupplyMode::Artifact { compiled_artifact } => {
			// SAFETY: The unsafity of `deserialize` is covered by this function. The
			//         responsibilities to maintain the invariants are passed to the caller.
			let module = wasmtime::Module::deserialize(&engine, compiled_artifact)
				.map_err(|e| WasmError::Other(format!("cannot deserialize module: {}", e)))?;

			(module, None)
		},
	};

	Ok(WasmtimeRuntime { module: Arc::new(module), snapshot_data, config, host_functions, engine })
}

fn instrument(
	mut blob: RuntimeBlob,
	semantics: &Semantics,
) -> std::result::Result<RuntimeBlob, WasmError> {
	if let Some(DeterministicStackLimit { logical_max, .. }) = semantics.deterministic_stack_limit {
		blob = blob.inject_stack_depth_metering(logical_max)?;
	}

	// If enabled, this should happen after all other passes that may introduce global variables.
	if semantics.fast_instance_reuse {
		blob.expose_mutable_globals();
	}

	Ok(blob)
}

/// Takes a [`RuntimeBlob`] and precompiles it returning the serialized result of compilation. It
/// can then be used for calling [`create_runtime`] avoiding long compilation times.
pub fn prepare_runtime_artifact(
	blob: RuntimeBlob,
	semantics: &Semantics,
) -> std::result::Result<Vec<u8>, WasmError> {
	let blob = instrument(blob, semantics)?;

	let engine = Engine::new(&common_config(semantics)?)
		.map_err(|e| WasmError::Other(format!("cannot create the engine: {}", e)))?;

	engine
		.precompile_module(&blob.serialize())
		.map_err(|e| WasmError::Other(format!("cannot precompile module: {}", e)))
}

fn perform_call(
	mut ctx: impl AsContextMut<Data = StoreData>,
	data: &[u8],
	instance_wrapper: Rc<InstanceWrapper>,
	entrypoint: EntryPoint,
	mut allocator: FreeingBumpHeapAllocator,
) -> Result<Vec<u8>> {
	let (data_ptr, data_len) =
		inject_input_data(&mut ctx, &instance_wrapper, &mut allocator, data)?;

	let host_state = HostState::new(allocator, instance_wrapper.clone());

	// Set the host state before calling into wasm.
	ctx.as_context_mut().data_mut().host_state = Some(Rc::new(host_state));

	let ret = entrypoint
		.call(&mut ctx, data_ptr, data_len)
		.and_then(|r| Ok(unpack_ptr_and_len(r)));

	// Take the host state
	ctx.as_context_mut().data_mut().host_state.take();

	let (output_ptr, output_len) = ret?;
	let output = extract_output_data(ctx, &instance_wrapper, output_ptr, output_len)?;

	Ok(output)
}

fn inject_input_data(
	mut ctx: impl AsContextMut,
	instance: &InstanceWrapper,
	allocator: &mut FreeingBumpHeapAllocator,
	data: &[u8],
) -> Result<(Pointer<u8>, WordSize)> {
	let data_len = data.len() as WordSize;
	let data_ptr = instance.allocate(&mut ctx, allocator, data_len)?;
	instance.write_memory_from(ctx, data_ptr, data)?;
	Ok((data_ptr, data_len))
}

fn extract_output_data(
	ctx: impl AsContext,
	instance: &InstanceWrapper,
	output_ptr: u32,
	output_len: u32,
) -> Result<Vec<u8>> {
	let mut output = vec![0; output_len as usize];
	instance.read_memory_into(ctx, Pointer::new(output_ptr), &mut output)?;
	Ok(output)
}<|MERGE_RESOLUTION|>--- conflicted
+++ resolved
@@ -163,23 +163,14 @@
 				InstanceWrapper::new(&self.module, &imports, self.config.heap_pages, &mut store)?;
 			let heap_base = instance_wrapper.extract_heap_base(&mut store)?;
 
-<<<<<<< HEAD
-			// This function panics if the instance was created from a runtime blob different from which
-			// the mutable globals were collected. Here, it is easy to see that there is only a single
-			// runtime blob and thus it's the same that was used for both creating the instance and
-			// collecting the mutable globals.
+			// This function panics if the instance was created from a runtime blob different from
+			// which the mutable globals were collected. Here, it is easy to see that there is only
+			// a single runtime blob and thus it's the same that was used for both creating the
+			// instance and collecting the mutable globals.
 			let globals_snapshot = GlobalsSnapshot::take(
 				&snapshot_data.mutable_globals,
 				&mut InstanceGlobals { ctx: &mut store, instance: &instance_wrapper },
 			);
-=======
-			// This function panics if the instance was created from a runtime blob different from
-			// which the mutable globals were collected. Here, it is easy to see that there is only
-			// a single runtime blob and thus it's the same that was used for both creating the
-			// instance and collecting the mutable globals.
-			let globals_snapshot =
-				GlobalsSnapshot::take(&snapshot_data.mutable_globals, &instance_wrapper);
->>>>>>> 52478c03
 
 			Strategy::FastInstanceReuse {
 				instance_wrapper: Rc::new(instance_wrapper),
