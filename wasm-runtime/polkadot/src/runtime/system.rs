--- conflicted
+++ resolved
@@ -21,14 +21,10 @@
 use runtime_std::{mem, storage_root, enumerated_trie_root};
 use codec::{KeyedVec, Slicable};
 use support::{Hashable, storage, with_env};
-<<<<<<< HEAD
-use primitives::{AccountId, Hash, TxOrder};
-use primitives::block::{Block, Number as BlockNumber};
+use primitives::{AccountId, Hash, H256, TxOrder};
+use primitives::block::{Block, Header, Number as BlockNumber};
 use primitives::transaction::UncheckedTransaction;
 use primitives::runtime_function::Function;
-=======
-use primitives::{Block, BlockNumber, Header, Hash, UncheckedTransaction, TxOrder};
->>>>>>> 60931ac8
 use runtime::{staking, session};
 
 const NONCE_OF: &[u8] = b"sys:non:";
@@ -60,16 +56,8 @@
 	struct CheckedTransaction(UncheckedTransaction);
 
 	/// Deposits a log and ensures it matches the blocks log data.
-<<<<<<< HEAD
-	pub fn deposit_log(log: &[u8]) {
-		with_env(|e| {
-			assert_eq!(log, &e.digest.logs[e.next_log_index].0[..]);
-			e.next_log_index += 1;
-		});
-=======
-	pub fn deposit_log(log: Vec<u8>) {
+	pub fn deposit_log(log: ::primitives::block::Log) {
 		with_env(|e| e.digest.logs.push(log));
->>>>>>> 60931ac8
 	}
 
 	/// Actually execute all transitioning for `block`.
@@ -89,23 +77,15 @@
 
 		// check transaction trie root represents the transactions.
 		let txs = block.transactions.iter().map(Slicable::to_vec).collect::<Vec<_>>();
-<<<<<<< HEAD
-		let txs_root = enumerated_trie_root(&txs.iter().map(Vec::as_slice).collect::<Vec<_>>());
-		assert!(header.transaction_root.0 == txs_root, "Transaction trie root must be valid.");
-
-		// execute transactions
-		block.transactions.iter().cloned().for_each(execute_transaction);
-=======
 		let txs = txs.iter().map(Vec::as_slice).collect::<Vec<_>>();
-		let txs_root = enumerated_trie_root(&txs);
+		let txs_root = H256(enumerated_trie_root(&txs));
 		debug_assert_hash(&header.transaction_root, &txs_root);
 		assert!(header.transaction_root == txs_root, "Transaction trie root must be valid.");
 
 		// execute transactions
 		for tx in &block.transactions {
-			super::execute_transaction(tx);
+			super::execute_transaction(tx.clone());
 		}
->>>>>>> 60931ac8
 
 		staking::internal::check_new_era();
 		session::internal::check_rotate_session();
@@ -114,32 +94,17 @@
 		final_checks(&block);
 
 		// check storage root.
-<<<<<<< HEAD
-		assert!(header.state_root.0 == storage_root(), "Storage root must match that calculated.");
-=======
-		let storage_root = storage_root();
+		let storage_root = H256(storage_root());
 		debug_assert_hash(&header.state_root, &storage_root);
 		assert!(header.state_root == storage_root, "Storage root must match that calculated.");
->>>>>>> 60931ac8
 
 		// any stuff that we do after taking the storage root.
 		post_finalise(header);
 	}
 
-<<<<<<< HEAD
-	/// Execute a given transaction.
-	pub fn execute_transaction(utx: UncheckedTransaction) {
-		use runtime_std::transaction;
-
-		// Verify the signature is good.
-		let tx = match transaction::check(utx) {
-			Ok(tx) => tx,
-			Err(_) => panic!("All transactions should be properly signed"),
-		};
-=======
 	/// Execute a transaction outside of the block execution function.
 	/// This doesn't attempt to validate anything regarding the block.
-	pub fn execute_transaction(utx: &UncheckedTransaction, mut header: Header) -> Header {
+	pub fn execute_transaction(utx: UncheckedTransaction, mut header: Header) -> Header {
 		// populate environment from header.
 		with_env(|e| {
 			e.block_number = header.number;
@@ -147,7 +112,6 @@
 		});
 
 		super::execute_transaction(utx);
->>>>>>> 60931ac8
 
 		with_env(|e| {
 			mem::swap(&mut header.digest, &mut e.digest);
@@ -161,7 +125,7 @@
 		staking::internal::check_new_era();
 		session::internal::check_rotate_session();
 
-		header.state_root = storage_root();
+		header.state_root = H256(storage_root());
 		with_env(|e| {
 			mem::swap(&mut header.digest, &mut e.digest);
 		});
@@ -171,12 +135,8 @@
 		header
 	}
 
-<<<<<<< HEAD
-		// decode parameters and dispatch
-		dispatch_function(&tx.function, &tx.signed);
-	}
-
-	fn dispatch_function(function: &Function, transactor: &AccountId) {
+	/// Dispatch a function.
+	pub fn dispatch_function(function: &Function, transactor: &AccountId) {
 		match *function {
 			Function::StakingStake => {
 				::runtime::staking::public::stake(transactor);
@@ -199,13 +159,14 @@
 			Function::GovernanceApprove(era_index) => {
 				::runtime::governance::public::approve(transactor, era_index);
 			}
-=======
+		}
+	}
+
 	#[cfg(feature = "with-std")]
 	fn debug_assert_hash(given: &Hash, expected: &Hash) {
 		use support::HexDisplay;
 		if given != expected {
 			println!("Hash: given={}, expected={}", HexDisplay::from(given), HexDisplay::from(expected));
->>>>>>> 60931ac8
 		}
 	}
 
@@ -213,11 +174,14 @@
 	fn debug_assert_hash(_given: &Hash, _expected: &Hash) {}
 }
 
-fn execute_transaction(utx: &UncheckedTransaction) {
+fn execute_transaction(utx: UncheckedTransaction) {
+	use runtime_std::transaction;
+
 	// Verify the signature is good.
-	assert!(utx.ed25519_verify(), "All transactions should be properly signed");
-
-	let ref tx = utx.transaction;
+	let tx = match transaction::check(utx) {
+		Ok(tx) => tx,
+		Err(_) => panic!("All transactions should be properly signed"),
+	};
 
 	// check nonce
 	let nonce_key = tx.signed.to_keyed_vec(NONCE_OF);
@@ -228,7 +192,7 @@
 	storage::put(&nonce_key, &(expected_nonce + 1));
 
 	// decode parameters and dispatch
-	tx.function.dispatch(&tx.signed, &tx.input_data);
+	internal::dispatch_function(&tx.function, &tx.signed);
 }
 
 fn final_checks(_block: &Block) {
@@ -272,23 +236,13 @@
 				nonce: 0,
 				function: Function::StakingTransfer(two, 69),
 			},
-<<<<<<< HEAD
 			signature: "b543b41e4b7a0270eddf57ed6c435df04bb63f71c79f6ae2530ab26c734bb4e8cd57b1c190c41d5791bcdea66a16c7339b1e883e5d0538ea2d9acea800d60a00".parse().unwrap(),
 		};
 		// tx: 2f8c6129d816cf51c374bc7f08c3e63ed156cf78aefb4a6550d97b87997977ee00000000000000000228000000d75a980182b10ab7d54bfed3c964073a0ee172f3daa62325af021a68f707511a4500000000000000
 		// sig: b543b41e4b7a0270eddf57ed6c435df04bb63f71c79f6ae2530ab26c734bb4e8cd57b1c190c41d5791bcdea66a16c7339b1e883e5d0538ea2d9acea800d60a00
 
 		with_externalities(&mut t, || {
-			execute_transaction(tx);
-=======
-			signature: "13590ae48241e29780407687b86c331a9f40f3ab7f2cc2441787628bcafab6645dc81863b138a358e2a1ed1ffa940a4584ba94837f022f0cd162791530320904".convert(),
-		};
-
-		println!("tx is {}", HexDisplay::from(&tx.transaction.to_vec()));
-
-		with_externalities(&mut t, || {
-			internal::execute_transaction(&tx, Header::from_block_number(1));
->>>>>>> 60931ac8
+			internal::execute_transaction(tx, Header::from_block_number(1));
 			assert_eq!(staking::balance(&one), 42);
 			assert_eq!(staking::balance(&two), 69);
 		});
@@ -325,28 +279,11 @@
 
 		let mut t = new_test_ext();
 
-<<<<<<< HEAD
-		let tx = UncheckedTransaction {
-			transaction: Transaction {
-				signed: one.clone(),
-				nonce: 0,
-				function: Function::StakingTransfer(two, 69),
-			},
-			signature: "b543b41e4b7a0270eddf57ed6c435df04bb63f71c79f6ae2530ab26c734bb4e8cd57b1c190c41d5791bcdea66a16c7339b1e883e5d0538ea2d9acea800d60a00".parse().unwrap(),
-		};
-
-=======
->>>>>>> 60931ac8
 		let h = Header {
 			parent_hash: H256([69u8; 32]),
 			number: 1,
-<<<<<<< HEAD
 			state_root: H256(hex!("2481853da20b9f4322f34650fea5f240dcbfb266d02db94bfa0153c31f4a29db")),
 			transaction_root: H256(hex!("c4b361b976b3aa90f9f0cdd32f4afc80dd96f200145a687196388a00363c2235")),
-=======
-			state_root: hex!("1ab2dbb7d4868a670b181327b0b6a58dc64b10cfb9876f737a5aa014b8da31e0"),
-			transaction_root: hex!("56e81f171bcc55a6ff8345e692c0f86e5b48e01b996cadc001622fb5e363b421"),
->>>>>>> 60931ac8
 			digest: Digest { logs: vec![], },
 		};
 
@@ -368,18 +305,6 @@
 
 		let mut t = new_test_ext();
 
-<<<<<<< HEAD
-		let tx = UncheckedTransaction {
-			transaction: Transaction {
-				signed: one.clone(),
-				nonce: 0,
-				function: Function::StakingTransfer(two, 69),
-			},
-			signature: "b543b41e4b7a0270eddf57ed6c435df04bb63f71c79f6ae2530ab26c734bb4e8cd57b1c190c41d5791bcdea66a16c7339b1e883e5d0538ea2d9acea800d60a00".parse().unwrap(),
-		};
-		// tx: 2f8c6129d816cf51c374bc7f08c3e63ed156cf78aefb4a6550d97b87997977ee00000000000000000228000000d75a980182b10ab7d54bfed3c964073a0ee172f3daa62325af021a68f707511a4500000000000000
-		// sig: b543b41e4b7a0270eddf57ed6c435df04bb63f71c79f6ae2530ab26c734bb4e8cd57b1c190c41d5791bcdea66a16c7339b1e883e5d0538ea2d9acea800d60a00
-=======
 		let h = Header {
 			parent_hash: [69u8; 32],
 			number: 1,
@@ -405,18 +330,12 @@
 		let two = two();
 
 		let mut t = new_test_ext();
->>>>>>> 60931ac8
 
 		let h = Header {
 			parent_hash: H256([69u8; 32]),
 			number: 1,
-<<<<<<< HEAD
-			state_root: H256([0u8; 32]),
-			transaction_root: H256([0u8; 32]),	// Unchecked currently.
-=======
-			state_root: hex!("1ab2dbb7d4868a670b181327b0b6a58dc64b10cfb9876f737a5aa014b8da31e0"),
-			transaction_root: [0u8; 32],
->>>>>>> 60931ac8
+			state_root: H256(hex!("1ab2dbb7d4868a670b181327b0b6a58dc64b10cfb9876f737a5aa014b8da31e0")),
+			transaction_root: H256([0u8; 32]),
 			digest: Digest { logs: vec![], },
 		};
 
