[package]
name = "node-template"
version = "3.0.0"
authors = ["Substrate DevHub <https://github.com/substrate-developer-hub>"]
description = "A fresh FRAME-based Substrate node, ready for hacking."
edition = "2018"
license = "Unlicense"
build = "build.rs"
homepage = "https://substrate.dev"
repository = "https://github.com/substrate-developer-hub/substrate-node-template/"
publish = false

[package.metadata.docs.rs]
targets = ["x86_64-unknown-linux-gnu"]

[[bin]]
name = "node-template"

[dependencies]
structopt = "0.3.8"

sc-cli = { version = "0.10.0-dev", path = "../../../client/cli", features = ["wasmtime"] }
sp-core = { version = "4.0.0-dev", path = "../../../primitives/core" }
sc-executor = { version = "0.10.0-dev", path = "../../../client/executor", features = ["wasmtime"] }
sc-service = { version = "0.10.0-dev", path = "../../../client/service", features = ["wasmtime"] }
sc-telemetry = { version = "4.0.0-dev", path = "../../../client/telemetry" }
sc-keystore = { version = "4.0.0-dev", path = "../../../client/keystore" }
sp-inherents = { version = "4.0.0-dev", path = "../../../primitives/inherents" }
sc-transaction-pool = { version = "4.0.0-dev", path = "../../../client/transaction-pool" }
sc-transaction-pool-api = { version = "4.0.0-dev", path = "../../../client/transaction-pool/api" }
sc-consensus-aura = { version = "0.10.0-dev", path = "../../../client/consensus/aura" }
sp-consensus-aura = { version = "0.10.0-dev", path = "../../../primitives/consensus/aura" }
sp-consensus = { version = "0.10.0-dev", path = "../../../primitives/consensus/common" }
sc-consensus = { version = "0.10.0-dev", path = "../../../client/consensus/common" }
sc-finality-grandpa = { version = "0.10.0-dev", path = "../../../client/finality-grandpa" }
sp-finality-grandpa = { version = "4.0.0-dev", path = "../../../primitives/finality-grandpa" }
sc-client-api = { version = "4.0.0-dev", path = "../../../client/api" }
sp-runtime = { version = "4.0.0-dev", path = "../../../primitives/runtime" }
sp-timestamp = { version = "4.0.0-dev", path = "../../../primitives/timestamp" }

# These dependencies are used for the node template's RPCs
jsonrpc-core = "15.1.0"
<<<<<<< HEAD
jsonrpsee = { git = "https://github.com/paritytech/jsonrpsee", branch = "master", features = ["server"] }
sc-rpc = { version = "3.0.0", path = "../../../client/rpc" }
sp-api = { version = "3.0.0", path = "../../../primitives/api" }
sc-rpc-api = { version = "0.9.0", path = "../../../client/rpc-api" }
sp-blockchain = { version = "3.0.0", path = "../../../primitives/blockchain" }
sp-block-builder = { version = "3.0.0", path = "../../../primitives/block-builder" }
sc-basic-authorship = { version = "0.9.0", path = "../../../client/basic-authorship" }
substrate-frame-rpc-system = { version = "3.0.0", path = "../../../utils/frame/rpc/system" }
pallet-transaction-payment-rpc = { version = "3.0.0", path = "../../../frame/transaction-payment/rpc/" }
=======
sc-rpc = { version = "4.0.0-dev", path = "../../../client/rpc" }
sp-api = { version = "4.0.0-dev", path = "../../../primitives/api" }
sc-rpc-api = { version = "0.10.0-dev", path = "../../../client/rpc-api" }
sp-blockchain = { version = "4.0.0-dev", path = "../../../primitives/blockchain" }
sp-block-builder = { version = "4.0.0-dev", path = "../../../primitives/block-builder" }
sc-basic-authorship = { version = "0.10.0-dev", path = "../../../client/basic-authorship" }
substrate-frame-rpc-system = { version = "4.0.0-dev", path = "../../../utils/frame/rpc/system" }
pallet-transaction-payment-rpc = { version = "4.0.0-dev", path = "../../../frame/transaction-payment/rpc/" }
>>>>>>> 6be513d6

# These dependencies are used for runtime benchmarking
frame-benchmarking = { version = "4.0.0-dev", path = "../../../frame/benchmarking" }
frame-benchmarking-cli = { version = "4.0.0-dev", path = "../../../utils/frame/benchmarking-cli" }

node-template-runtime = { version = "3.0.0", path = "../runtime" }

[build-dependencies]
substrate-build-script-utils = { version = "3.0.0", path = "../../../utils/build-script-utils" }

[features]
default = []
runtime-benchmarks = [
	"node-template-runtime/runtime-benchmarks",
]<|MERGE_RESOLUTION|>--- conflicted
+++ resolved
@@ -39,18 +39,7 @@
 sp-timestamp = { version = "4.0.0-dev", path = "../../../primitives/timestamp" }
 
 # These dependencies are used for the node template's RPCs
-jsonrpc-core = "15.1.0"
-<<<<<<< HEAD
 jsonrpsee = { git = "https://github.com/paritytech/jsonrpsee", branch = "master", features = ["server"] }
-sc-rpc = { version = "3.0.0", path = "../../../client/rpc" }
-sp-api = { version = "3.0.0", path = "../../../primitives/api" }
-sc-rpc-api = { version = "0.9.0", path = "../../../client/rpc-api" }
-sp-blockchain = { version = "3.0.0", path = "../../../primitives/blockchain" }
-sp-block-builder = { version = "3.0.0", path = "../../../primitives/block-builder" }
-sc-basic-authorship = { version = "0.9.0", path = "../../../client/basic-authorship" }
-substrate-frame-rpc-system = { version = "3.0.0", path = "../../../utils/frame/rpc/system" }
-pallet-transaction-payment-rpc = { version = "3.0.0", path = "../../../frame/transaction-payment/rpc/" }
-=======
 sc-rpc = { version = "4.0.0-dev", path = "../../../client/rpc" }
 sp-api = { version = "4.0.0-dev", path = "../../../primitives/api" }
 sc-rpc-api = { version = "0.10.0-dev", path = "../../../client/rpc-api" }
@@ -59,7 +48,6 @@
 sc-basic-authorship = { version = "0.10.0-dev", path = "../../../client/basic-authorship" }
 substrate-frame-rpc-system = { version = "4.0.0-dev", path = "../../../utils/frame/rpc/system" }
 pallet-transaction-payment-rpc = { version = "4.0.0-dev", path = "../../../frame/transaction-payment/rpc/" }
->>>>>>> 6be513d6
 
 # These dependencies are used for runtime benchmarking
 frame-benchmarking = { version = "4.0.0-dev", path = "../../../frame/benchmarking" }
