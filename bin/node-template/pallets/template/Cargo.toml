[package]
authors = ['Substrate DevHub <https://github.com/substrate-developer-hub>']
edition = '2018'
name = 'pallet-template'
version = "3.0.0"
license = "Unlicense"
homepage = "https://substrate.dev"
repository = "https://github.com/substrate-developer-hub/substrate-node-template/"
description = "FRAME pallet template for defining custom runtime logic."
readme = "README.md"
publish = false

[package.metadata.docs.rs]
targets = ["x86_64-unknown-linux-gnu"]

[dependencies]
codec = { package = "parity-scale-codec", version = "2.0.0", default-features = false, features = ["derive"] }
<<<<<<< HEAD
scale-info = { version = "0.9.0", default-features = false, features = ["derive"] }
frame-support = { default-features = false, version = "3.0.0", path = "../../../../frame/support" }
frame-system = { default-features = false,  version = "3.0.0",  path = "../../../../frame/system" }
frame-benchmarking = { default-features = false,  version = "3.1.0",  path = "../../../../frame/benchmarking", optional = true }
=======
frame-support = { default-features = false, version = "4.0.0-dev", path = "../../../../frame/support" }
frame-system = { default-features = false,  version = "4.0.0-dev",  path = "../../../../frame/system" }
frame-benchmarking = { default-features = false,  version = "4.0.0-dev",  path = "../../../../frame/benchmarking", optional = true }
>>>>>>> 6be513d6

[dev-dependencies]
serde = { version = "1.0.119" }
sp-core = { default-features = false, version = "4.0.0-dev", path = "../../../../primitives/core" }
sp-io = { default-features = false, version = "4.0.0-dev", path = "../../../../primitives/io" }
sp-runtime = { default-features = false, version = "4.0.0-dev", path = "../../../../primitives/runtime" }

[features]
default = ['std']
std = [
	'codec/std',
	'scale-info/std',
	'frame-support/std',
	'frame-system/std',
	'frame-benchmarking/std',
]

runtime-benchmarks = ["frame-benchmarking"]
try-runtime = ["frame-support/try-runtime"]<|MERGE_RESOLUTION|>--- conflicted
+++ resolved
@@ -15,16 +15,10 @@
 
 [dependencies]
 codec = { package = "parity-scale-codec", version = "2.0.0", default-features = false, features = ["derive"] }
-<<<<<<< HEAD
 scale-info = { version = "0.9.0", default-features = false, features = ["derive"] }
-frame-support = { default-features = false, version = "3.0.0", path = "../../../../frame/support" }
-frame-system = { default-features = false,  version = "3.0.0",  path = "../../../../frame/system" }
-frame-benchmarking = { default-features = false,  version = "3.1.0",  path = "../../../../frame/benchmarking", optional = true }
-=======
 frame-support = { default-features = false, version = "4.0.0-dev", path = "../../../../frame/support" }
 frame-system = { default-features = false,  version = "4.0.0-dev",  path = "../../../../frame/system" }
 frame-benchmarking = { default-features = false,  version = "4.0.0-dev",  path = "../../../../frame/benchmarking", optional = true }
->>>>>>> 6be513d6
 
 [dev-dependencies]
 serde = { version = "1.0.119" }
