--- conflicted
+++ resolved
@@ -304,21 +304,12 @@
 							value: node_runtime::ExistentialDeposit::get() + 1,
 						}),
 					BlockType::RandomTransfersReaping => {
-<<<<<<< HEAD
 						Call::Balances(BalancesCall::transfer {
 							dest: sp_runtime::MultiAddress::Id(receiver),
-							// Transfer so that ending balance would be 1 less than existential deposit
-							// so that we kill the sender account.
+							// Transfer so that ending balance would be 1 less than existential
+							// deposit so that we kill the sender account.
 							value: 100 * DOLLARS - (node_runtime::ExistentialDeposit::get() - 1),
 						})
-=======
-						Call::Balances(BalancesCall::transfer(
-							sp_runtime::MultiAddress::Id(receiver),
-							// Transfer so that ending balance would be 1 less than existential
-							// deposit so that we kill the sender account.
-							100 * DOLLARS - (node_runtime::ExistentialDeposit::get() - 1),
-						))
->>>>>>> 12079347
 					},
 					BlockType::Noop => Call::System(SystemCall::remark { remark: Vec::new() }),
 				},
