--- conflicted
+++ resolved
@@ -14,15 +14,11 @@
 [dependencies]
 
 # third-party dependencies
-<<<<<<< HEAD
-codec = { package = "parity-scale-codec", version = "2.2.0", default-features = false, features = ["derive", "max-encoded-len"] }
-scale-info = { version = "0.10.0", default-features = false, features = ["derive"] }
-=======
 codec = { package = "parity-scale-codec", version = "2.2.0", default-features = false, features = [
 	"derive",
 	"max-encoded-len",
 ] }
->>>>>>> 12079347
+scale-info = { version = "0.10.0", default-features = false, features = ["derive"] }
 static_assertions = "1.1.0"
 hex-literal = { version = "0.3.1", optional = true }
 log = { version = "0.4.14", default-features = false }
